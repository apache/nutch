--- conflicted
+++ resolved
@@ -1223,21 +1223,13 @@
 
 <property>
   <name>fetcher.filter.urls</name>
-<<<<<<< HEAD
-  <value>true</value>
-=======
-  <value>false</value>
->>>>>>> 8bdec5e3
+  <value>false</value>
   <description>Whether fetcher will filter URLs (with the configured URL filters).</description>
 </property>
 
 <property>
   <name>fetcher.normalize.urls</name>
-<<<<<<< HEAD
-  <value>true</value>
-=======
-  <value>false</value>
->>>>>>> 8bdec5e3
+  <value>false</value>
   <description>Whether fetcher will normalize URLs (with the configured URL normalizers).</description>
 </property>
 
