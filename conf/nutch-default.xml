<?xml version="1.0"?>
<?xml-stylesheet type="text/xsl" href="configuration.xsl"?>
<!--
 Licensed to the Apache Software Foundation (ASF) under one or more
 contributor license agreements.  See the NOTICE file distributed with
 this work for additional information regarding copyright ownership.
 The ASF licenses this file to You under the Apache License, Version 2.0
 (the "License"); you may not use this file except in compliance with
 the License.  You may obtain a copy of the License at

     http://www.apache.org/licenses/LICENSE-2.0

 Unless required by applicable law or agreed to in writing, software
 distributed under the License is distributed on an "AS IS" BASIS,
 WITHOUT WARRANTIES OR CONDITIONS OF ANY KIND, either express or implied.
 See the License for the specific language governing permissions and
 limitations under the License.
-->
<!-- Do not modify this file directly.  Instead, copy entries that you -->
<!-- wish to modify from this file into nutch-site.xml and change them -->
<!-- there.  If nutch-site.xml does not already exist, create it.      -->

<configuration>

<!-- general properties  -->

<property>
  <name>store.ip.address</name>
  <value>false</value>
  <description>Enables us to capture the specific IP address 
  (InetSocketAddress) of the host which we connect to via 
  the given protocol. Currently supported is protocol-ftp and
  http.
  </description>
</property>

<!-- file properties -->

<property>
  <name>file.content.limit</name>
  <value>1048576</value>
  <description>The length limit for downloaded content using the file://
  protocol, in bytes. If this value is nonnegative (>=0), content longer
  than it will be truncated; otherwise, no truncation at all. Do not
  confuse this setting with the http.content.limit setting.
  </description>
</property>
  
<property>
  <name>file.crawl.parent</name>
  <value>true</value>
  <description>The crawler is not restricted to the directories that you specified in the
    Urls file but it is jumping into the parent directories as well. For your own crawlings you can
    change this behavior (set to false) the way that only directories beneath the directories that you specify get
    crawled.</description>
</property>

<property>
  <name>file.crawl.redirect_noncanonical</name>
  <value>true</value>
  <description>
    If true, protocol-file treats non-canonical file names as
    redirects and does not canonicalize file names internally. A file
    name containing symbolic links as path elements is then not
    resolved and &quot;fetched&quot; but recorded as redirect with the
    canonical name (all links on path are resolved) as redirect
    target.
  </description>
</property>

<property>
  <name>file.content.ignored</name>
  <value>true</value>
  <description>If true, no file content will be saved during fetch.
  And it is probably what we want to set most of time, since file:// URLs
  are meant to be local and we can always use them directly at parsing
  and indexing stages. Otherwise file contents will be saved.
  !! NO IMPLEMENTED YET !!
  </description>
</property>

<!-- HTTP properties -->

<property>
  <name>http.agent.name</name>
  <value></value>
  <description>HTTP 'User-Agent' request header. MUST NOT be empty - 
  please set this to a single word uniquely related to your organization.

  NOTE: You should also check other related properties:

    http.robots.agents
    http.agent.description
    http.agent.url
    http.agent.email
    http.agent.version

  and set their values appropriately.

  </description>
</property>

<property>
  <name>http.robots.agents</name>
  <value></value>
  <description>Any other agents, apart from 'http.agent.name', that the robots
  parser would look for in robots.txt. Multiple agents can be provided using 
  comma as a delimiter. eg. mybot,foo-spider,bar-crawler
  
  The ordering of agents does NOT matter and the robots parser would make 
  decision based on the agent which matches first to the robots rules.  
  Also, there is NO need to add a wildcard (ie. "*") to this string as the 
  robots parser would smartly take care of a no-match situation. 
    
  If no value is specified, by default HTTP agent (ie. 'http.agent.name') 
  would be used for user agent matching by the robots parser. 
  </description>
</property>

<property>
  <name>http.robot.rules.whitelist</name>
  <value></value>
  <description>Comma separated list of hostnames or IP addresses to ignore 
  robot rules parsing for. Use with care and only if you are explicitly
  allowed by the site owner to ignore the site's robots.txt!
  </description>
</property>

<property>
  <name>http.robots.403.allow</name>
  <value>true</value>
  <description>Some servers return HTTP status 403 (Forbidden) if
  /robots.txt doesn't exist. This should probably mean that we are
  allowed to crawl the site nonetheless. If this is set to false,
  then such sites will be treated as forbidden.</description>
</property>

<property>
  <name>http.agent.description</name>
  <value></value>
  <description>Further description of our bot- this text is used in
  the User-Agent header.  It appears in parenthesis after the agent name.
  </description>
</property>

<property>
  <name>http.agent.url</name>
  <value></value>
  <description>A URL to advertise in the User-Agent header.  This will 
   appear in parenthesis after the agent name. Custom dictates that this
   should be a URL of a page explaining the purpose and behavior of this
   crawler.
  </description>
</property>

<property>
  <name>http.agent.email</name>
  <value></value>
  <description>An email address to advertise in the HTTP 'From' request
   header and User-Agent header. A good practice is to mangle this
   address (e.g. 'info at example dot com') to avoid spamming.
  </description>
</property>

<property>
  <name>http.agent.version</name>
  <value>Nutch-1.17-SNAPSHOT</value>
  <description>A version string to advertise in the User-Agent 
   header.</description>
</property>

<property>
  <name>http.agent.rotate</name>
  <value>false</value>
  <description>
    If true, instead of http.agent.name, alternating agent names are
    chosen from a list provided via http.agent.rotate.file.
  </description>
</property>

<property>
  <name>http.agent.rotate.file</name>
  <value>agents.txt</value>
  <description>
    File containing alternative user agent names to be used instead of
    http.agent.name on a rotating basis if http.agent.rotate is true.
    Each line of the file should contain exactly one agent
    specification including name, version, description, URL, etc.
  </description>
</property>

<property>
  <name>http.agent.host.cookie.file</name>
  <value>cookies.txt</value>
  <description>
    File containing per-host configured cookies.
  </description>
</property>

<property>
  <name>http.agent.host</name>
  <value></value>
  <description>Name or IP address of the host on which the Nutch crawler
  would be running. Currently this is used by 'protocol-httpclient'
  plugin.
  </description>
</property>

<property>
  <name>http.timeout</name>
  <value>10000</value>
  <description>The default network timeout, in milliseconds.</description>
</property>

<property>
  <name>http.content.limit</name>
  <value>1048576</value>
  <description>The length limit for downloaded content using the http/https
  protocols, in bytes. If this value is nonnegative (>=0), content longer
  than it will be truncated; otherwise, no truncation at all. Do not
  confuse this setting with the file.content.limit setting.
  </description>
</property>

<property>
  <name>http.time.limit</name>
  <value>-1</value>
  <description>The time limit in seconds to fetch a single document.
  If this value is nonnegative (>=0), the HTTP protocol implementation
  will stop reading from a socket after http.time.limit seconds have
  been spent for fetching this document.  The HTTP response is then
  marked as truncated.  The http.time.limit should be set to a longer
  time period than http.timeout, as it applies to the entire duration
  to fetch a document, not only the network timeout of a single I/O
  operation.  Note: supported only by protocol-okhttp.
  </description>
</property>

<property>
  <name>http.partial.truncated</name>
  <value>false</value>
  <description>
    If true the HTTP protocol implementation may store the content of
    partial fetches and mark the response as truncated instead of
    throwing an exception which will cause the fetch to fail.  This
    allows to use the data which has already been fetched, instead of
    retrying the fetch later.  Note: supported only by protocol-okhttp.
  </description>
</property>

<property>
  <name>http.tls.certificates.check</name>
  <value>false</value>
  <description>
    Whether to check the TLS/SSL server certificates for validity.
    If true invalid (e.g., self-signed or expired) certificates are
    rejected and the https connection is failed.  If false insecure
    TLS/SSL connections are allowed.  Note that this property is
    currently not supported by all http/https protocol plugins.
  </description>
</property>

<property>
  <name>http.proxy.host</name>
  <value></value>
  <description>The proxy hostname.  If empty, no proxy is used.</description>
</property>

<property>
  <name>http.proxy.port</name>
  <value></value>
  <description>The proxy port.</description>
</property>

<property>
  <name>http.proxy.username</name>
  <value></value>
  <description>Username for proxy. This will be used by
  'protocol-httpclient', if the proxy server requests basic, digest
  and/or NTLM authentication. To use this, 'protocol-httpclient' must
  be present in the value of 'plugin.includes' property.
  NOTE: For NTLM authentication, do not prefix the username with the
  domain, i.e. 'susam' is correct whereas 'DOMAIN\susam' is incorrect.
  </description>
</property>

<property>
  <name>http.proxy.password</name>
  <value></value>
  <description>Password for proxy. This will be used by
  'protocol-httpclient', if the proxy server requests basic, digest
  and/or NTLM authentication. To use this, 'protocol-httpclient' must
  be present in the value of 'plugin.includes' property.
  </description>
</property>

<property>
  <name>http.proxy.realm</name>
  <value></value>
  <description>Authentication realm for proxy. Do not define a value
  if realm is not required or authentication should take place for any
  realm. NTLM does not use the notion of realms. Specify the domain name
  of NTLM authentication as the value for this property. To use this,
  'protocol-httpclient' must be present in the value of
  'plugin.includes' property.
  </description>
</property>

<property>
  <name>http.auth.file</name>
  <value>httpclient-auth.xml</value>
  <description>Authentication configuration file for
  'protocol-httpclient' plugin.
  </description>
</property>

<property>
  <name>http.proxy.type</name>
  <value>HTTP</value>
  <description>
    Proxy type: HTTP or SOCKS (cf. java.net.Proxy.Type).
    Note: supported by protocol-okhttp.
  </description>
</property>

<property>
  <name>http.proxy.exception.list</name>
  <value></value>
  <description>A comma separated list of hosts that don't use the proxy 
  (e.g. intranets). Example: www.apache.org</description>
</property>

<property>
  <name>http.redirect.max</name>
  <value>0</value>
  <description>The maximum number of redirects the fetcher will follow when
  trying to fetch a page. If set to negative or 0, fetcher won't immediately
  follow redirected URLs, instead it will record them for later fetching.
  </description>
</property>

<property>
  <name>http.useHttp11</name>
  <value>true</value>
  <description>
    If true, use HTTP 1.1, if false use HTTP 1.0 .
  </description>
</property>

<property>
  <name>http.useHttp2</name>
  <value>false</value>
  <description>
    If true try HTTP/2 and fall-back to HTTP/1.1 if HTTP/2 not
    supported, if false use always HTTP/1.1.

    NOTE: HTTP/2 is currently only supported by protocol-okhttp and
    requires at runtime Java 9 or a modified Java 8 with support for
    ALPN (Application Layer Protocol Negotiation).
  </description>
</property>

<property>
  <name>http.accept.language</name>
  <value>en-us,en-gb,en;q=0.7,*;q=0.3</value>
  <description>Value of the "Accept-Language" request header field.
  This allows selecting non-English language as default one to retrieve.
  It is a useful setting for search engines build for certain national group.
  To send requests without "Accept-Language" header field, thi  property must
  be configured to contain a space character because an empty property does
  not overwrite the default.
  </description>
</property>

<property>
  <name>http.accept</name>
  <value>text/html,application/xhtml+xml,application/xml;q=0.9,*/*;q=0.8</value>
  <description>Value of the "Accept" request header field. A space character
  as value will cause that no "Accept" header field is sent in the request.
  </description>
</property>

<property>
  <name>http.accept.charset</name>
  <value>utf-8,iso-8859-1;q=0.7,*;q=0.7</value>
  <description>Value of the "Accept-Charset" request header field. A space character
  as value will cause that no "Accept-Charset" header field is sent in the request.
  </description>
</property>

<property>
  <name>http.store.responsetime</name>
  <value>true</value>
  <description>Enables us to record the response time of the 
  host which is the time period between start connection to end 
  connection of a pages host. The response time in milliseconds
  is stored in CrawlDb in CrawlDatum's meta data under key &quot;_rs_&quot;
  </description>
</property>

<property>
  <name>http.enable.if.modified.since.header</name>
  <value>true</value>
  <description>Whether Nutch sends an HTTP If-Modified-Since header. It reduces
  bandwidth when enabled by not downloading pages that respond with an HTTP
  Not-Modified header. URL's that are not downloaded are not passed through
  parse or indexing filters. If you regularly modify filters, you should force
  Nutch to also download unmodified pages by disabling this feature.
  </description>
</property>

<property>
  <name>http.enable.cookie.header</name>
  <value>true</value>
  <description>Whether Nutch sends an HTTP Cookie header. The cookie value
  is read from the CrawlDatum Cookie metadata field.
  </description>
</property>

<!-- FTP properties -->

<property>
  <name>ftp.username</name>
  <value>anonymous</value>
  <description>ftp login username.</description>
</property>

<property>
  <name>ftp.password</name>
  <value>anonymous@example.com</value>
  <description>ftp login password.</description>
</property>

<property>
  <name>ftp.content.limit</name>
  <value>1048576</value>
  <description>The length limit for downloaded content, in bytes.
  If this value is nonnegative (>=0), content longer than it will be truncated;
  otherwise, no truncation at all.
  Caution: classical ftp RFCs never defines partial transfer and, in fact,
  some ftp servers out there do not handle client side forced close-down very
  well. Our implementation tries its best to handle such situations smoothly.
  </description>
</property>

<property>
  <name>ftp.timeout</name>
  <value>60000</value>
  <description>Default timeout for ftp client socket, in millisec.
  Please also see ftp.keep.connection below.</description>
</property>

<property>
  <name>ftp.server.timeout</name>
  <value>100000</value>
  <description>An estimation of ftp server idle time, in millisec.
  Typically it is 120000 millisec for many ftp servers out there.
  Better be conservative here. Together with ftp.timeout, it is used to
  decide if we need to delete (annihilate) current ftp.client instance and
  force to start another ftp.client instance anew. This is necessary because
  a fetcher thread may not be able to obtain next request from queue in time
  (due to idleness) before our ftp client times out or remote server
  disconnects. Used only when ftp.keep.connection is true (please see below).
  </description>
</property>

<property>
  <name>ftp.keep.connection</name>
  <value>false</value>
  <description>Whether to keep ftp connection. Useful if crawling same host
  again and again. When set to true, it avoids connection, login and dir list
  parser setup for subsequent urls. If it is set to true, however, you must
  make sure (roughly):
  (1) ftp.timeout is less than ftp.server.timeout
  (2) ftp.timeout is larger than (fetcher.threads.fetch * fetcher.server.delay)
  Otherwise there will be too many "delete client because idled too long"
  messages in thread logs.</description>
</property>

<property>
  <name>ftp.follow.talk</name>
  <value>false</value>
  <description>Whether to log dialogue between our client and remote
  server. Useful for debugging.</description>
</property>

<!-- web db properties -->
<property>
  <name>db.fetch.interval.default</name>
  <value>2592000</value>
  <description>The default number of seconds between re-fetches of a page (30 days).
  </description>
</property>

<property>
  <name>db.fetch.interval.max</name>
  <value>7776000</value>
  <description>The maximum number of seconds between re-fetches of a page
  (90 days). After this period every page in the db will be re-tried, no
  matter what is its status.
  </description>
</property>

<property>
  <name>db.fetch.schedule.class</name>
  <value>org.apache.nutch.crawl.DefaultFetchSchedule</value>
  <description>The implementation of fetch schedule. DefaultFetchSchedule simply
  adds the original fetchInterval to the last fetch time, regardless of
  page changes, whereas AdaptiveFetchSchedule (see below) tries to adapt
  to the rate at which a given page is changed. 
  </description>
</property>

<property>
  <name>db.fetch.schedule.adaptive.inc_rate</name>
  <value>0.4</value>
  <description>If a page is unmodified, its fetchInterval will be
  increased by this rate. This value should not
  exceed 0.5, otherwise the algorithm becomes unstable.</description>
</property>

<property>
  <name>db.fetch.schedule.adaptive.dec_rate</name>
  <value>0.2</value>
  <description>If a page is modified, its fetchInterval will be
  decreased by this rate. This value should not
  exceed 0.5, otherwise the algorithm becomes unstable.</description>
</property>

<property>
  <name>db.fetch.schedule.adaptive.min_interval</name>
  <value>60.0</value>
  <description>Minimum fetchInterval, in seconds.</description>
</property>

<property>
  <name>db.fetch.schedule.adaptive.max_interval</name>
  <value>31536000.0</value>
  <description>Maximum fetchInterval, in seconds (365 days).
  NOTE: this is limited by db.fetch.interval.max. Pages with
  fetchInterval larger than db.fetch.interval.max
  will be fetched anyway.</description>
</property>

<property>
  <name>db.fetch.schedule.adaptive.sync_delta</name>
  <value>true</value>
  <description>If true, try to synchronize with the time of page change.
  by shifting the next fetchTime by a fraction (sync_rate) of the difference
  between the last modification time, and the last fetch time.</description>
</property>

<property>
  <name>db.fetch.schedule.adaptive.sync_delta_rate</name>
  <value>0.3</value>
  <description>See sync_delta for description. This value should not
  exceed 0.5, otherwise the algorithm becomes unstable.</description>
</property>

<property>
  <name>db.fetch.schedule.mime.file</name>
  <value>adaptive-mimetypes.txt</value>
  <description>The configuration file for the MimeAdaptiveFetchSchedule.
  </description>
</property>

<property>
  <name>db.update.additions.allowed</name>
  <value>true</value>
  <description>If true, updatedb will add newly discovered URLs, if false
  only already existing URLs in the CrawlDb will be updated and no new
  URLs will be added.
  </description>
</property>

<property>
  <name>db.preserve.backup</name>
  <value>true</value>
  <description>If true, updatedb will keep a backup of the previous CrawlDB
  version in the old directory. In case of disaster, one can rename old to 
  current and restore the CrawlDB to its previous state.
  </description>
</property>

<property>
  <name>db.update.purge.404</name>
  <value>false</value>
  <description>If true, updatedb will add purge records with status DB_GONE
  from the CrawlDB.
  </description>
</property>

<property>
  <name>db.update.purge.orphans</name>
  <value>false</value>
  <description>If true, updatedb will permanently delete URL's marked
  as orphan from the CrawlDb. The plugin scoring-orphan needs to be
  activated to get records marked as orphan. See the plugin's options
  elsewhere in this document.
  </description>
</property>

<property>
    <name>crawldb.url.normalizers</name>
    <value>false</value>
    <description>
	!Temporary, can be overwritten with the command line!
	Normalize urls when updating crawldb
    </description>
</property>

<property>
    <name>crawldb.url.filters</name>
    <value>false</value>
    <description>
	!Temporary, can be overwritten with the command line!
	Filter urls when updating crawldb
    </description>
</property>

<property>
  <name>db.update.max.inlinks</name>
  <value>10000</value>
  <description>Maximum number of inlinks to take into account when updating 
  a URL score in the crawlDB. Only the best scoring inlinks are kept. 
  </description>
</property>

<property>
  <name>db.ignore.internal.links</name>
  <value>false</value>
  <description>If true, outlinks leading from a page to internal hosts or domain
  will be ignored. This is an effective way to limit the crawl to include
  only initially injected hosts or domains, without creating complex URLFilters.
  See 'db.ignore.external.links.mode'.
  </description>
</property>

<property>
  <name>db.ignore.external.links</name>
  <value>false</value>
  <description>If true, outlinks leading from a page to external hosts or domain
  will be ignored. This is an effective way to limit the crawl to include
  only initially injected hosts or domains, without creating complex URLFilters.
  See 'db.ignore.external.links.mode'.
  </description>
</property>

<property>
  <name>db.ignore.also.redirects</name>
  <value>true</value>
  <description>If true, the fetcher checks redirects the same way as
  links when ignoring internal or external links. Set to false to
  follow redirects despite the values for db.ignore.external.links and
  db.ignore.internal.links.
  </description>
</property>

<property>
  <name>db.ignore.external.links.mode</name>
  <value>byHost</value>
  <description>Alternative value is byDomain</description>
</property>

 <property>
  <name>db.ignore.external.exemptions.file</name>
  <value>db-ignore-external-exemptions.txt</value>
  <description>
    This file contains exemption rules used by 'urlfiter-ignoreexempt' plugin
  </description>
</property>

<property>
  <name>db.injector.overwrite</name>
  <value>false</value>
  <description>Whether existing records in the CrawlDB will be overwritten
  by injected records.
  </description>
</property>

<property>
  <name>db.injector.update</name>
  <value>false</value>
  <description>If true existing records in the CrawlDB will be updated with
  injected records. Old meta data is preserved. The db.injector.overwrite
  parameter has precedence.
  </description>
</property>

<property>
  <name>db.score.injected</name>
  <value>1.0</value>
  <description>The score of new pages added by the injector.
  </description>
</property>

<property>
  <name>db.score.link.external</name>
  <value>1.0</value>
  <description>The score factor for new pages added due to a link from
  another host relative to the referencing page's score. Scoring plugins
  may use this value to affect initial scores of external links.
  </description>
</property>

<property>
  <name>db.score.link.internal</name>
  <value>1.0</value>
  <description>The score factor for pages added due to a link from the
  same host, relative to the referencing page's score. Scoring plugins
  may use this value to affect initial scores of internal links.
  </description>
</property>

<property>
  <name>db.score.count.filtered</name>
  <value>false</value>
  <description>The score value passed to newly discovered pages is
  calculated as a fraction of the original page score divided by the
  number of outlinks. If this option is false, only the outlinks that passed
  URLFilters will count, if it's true then all outlinks will count.
  </description>
</property>

<property>
  <name>db.max.outlinks.per.page</name>
  <value>100</value>
  <description>The maximum number of outlinks that we'll process for a page.
  If this value is nonnegative (>=0), at most db.max.outlinks.per.page outlinks
  will be processed for a page; otherwise, all outlinks will be processed.
  </description>
</property>

<property>
  <name>db.max.outlink.length</name>
  <value>4096</value>
  <description>
    The maximum length in characters accepted for outlinks before
    applying URL normalizers and filters.  If this value is
    nonnegative (>=0), only URLs with a length in characters less or
    equal than db.max.outlink.length are accepted and then passed to
    URL normalizers and filters. Doing the length check beforehand
    avoids that normalizers or filters hang up on overlong URLs.
    Note: this property is only used to check URLs found as outlinks
    and redirects, but not for injected URLs.
  </description>
</property>

<property>
  <name>db.parsemeta.to.crawldb</name>
  <value></value>
  <description>Comma-separated list of parse metadata keys to transfer to the crawldb (NUTCH-779).
   Assuming for instance that the languageidentifier plugin is enabled, setting the value to 'lang' 
   will copy both the key 'lang' and its value to the corresponding entry in the crawldb.
  </description>
</property>

<property>
  <name>db.fetch.retry.max</name>
  <value>3</value>
  <description>The maximum number of times a url that has encountered
  recoverable errors is generated for fetch.</description>
</property>

<property>
  <name>db.signature.class</name>
  <value>org.apache.nutch.crawl.MD5Signature</value>
  <description>The default implementation of a page signature. Signatures
  created with this implementation will be used for duplicate detection
  and removal.</description>
</property>

<property>
  <name>db.signature.text_profile.min_token_len</name>
  <value>2</value>
  <description>Minimum token length to be included in the signature.
  </description>
</property>

<property>
  <name>db.signature.text_profile.quant_rate</name>
  <value>0.01</value>
  <description>Profile frequencies will be rounded down to a multiple of
  QUANT = (int)(QUANT_RATE * maxFreq), where maxFreq is a maximum token
  frequency. If maxFreq > 1 then QUANT will be at least 2, which means that
  for longer texts tokens with frequency 1 will always be discarded.
  </description>
</property>

<property>
  <name>db.stats.score.quantiles</name>
  <value>.01,.05,.1,.2,.25,.3,.4,.5,.6,.7,.75,.8,.9,.95,.99</value>
  <description>
    Quantiles of the distribution of CrawlDatum scores shown in the
    CrawlDb statistics (command `readdb -stats').  Comma-separated
    list of floating point numbers.
  </description>
</property>

<!-- linkdb properties -->

<property>
  <name>linkdb.max.inlinks</name>
  <value>10000</value>
  <description>Maximum number of Inlinks per URL to be kept in LinkDb.
  If "invertlinks" finds more inlinks than this number, only the first
  N inlinks will be stored, and the rest will be discarded.
  </description>
</property>

<property>
  <name>linkdb.ignore.internal.links</name>
  <value>true</value>
  <description>If true, when adding new links to a page, links from
  the same host are ignored.  This is an effective way to limit the
  size of the link database, keeping only the highest quality
  links.
  </description>
</property>

<property>
  <name>linkdb.ignore.external.links</name>
  <value>false</value>
  <description>If true, when adding new links to a page, links from
  the a different host are ignored.
  </description>
</property>

<property>
  <name>linkdb.max.anchor.length</name>
  <value>100</value>
  <description>
    The maximum number of characters permitted for anchor texts stored
    in LinkDb.
  </description>
</property>

<!-- generate properties -->

<property>
  <name>generate.max.count</name>
  <value>-1</value>
  <description>The maximum number of urls in a single
  fetchlist.  -1 if unlimited. The urls are counted according
  to the value of the parameter generate.count.mode.
  </description>
</property>

<property>
  <name>generate.count.mode</name>
  <value>host</value>
  <description>Determines how the URLs are counted for generate.max.count.
  Default value is 'host' but can be 'domain'. Note that we do not count 
  per IP in the new version of the Generator.
  </description>
</property>

<property>
  <name>generate.update.crawldb</name>
  <value>false</value>
  <description>For highly-concurrent environments, where several
  generate/fetch/update cycles may overlap, setting this to true ensures
  that generate will create different fetchlists even without intervening
  updatedb-s, at the cost of running an additional job to update CrawlDB.
  If false, running generate twice without intervening updatedb will
  generate identical fetchlists. See also crawl.gen.delay which defines
  how long items already generated are blocked.</description>
</property>

<property>
  <name>generate.min.score</name>
  <value>0</value>
  <description>Select only entries with a score larger than
  generate.min.score.</description>
</property>

<property>
  <name>generate.min.interval</name>
  <value>-1</value>
  <description>Select only entries with a retry interval lower than
  generate.min.interval. A value of -1 disables this check.</description>
</property>

<property>
  <name>generate.hostdb</name>
  <value></value>
  <description>Path to HostDB, required for the generate.max.count.expr
  and generate.fetch.delay.expr properties.
  See https://issues.apache.org/jira/browse/NUTCH-2368</description>
</property>

<property>
  <name>generate.fetch.delay.expr</name>
  <value></value>
  <description>Controls variable fetcher.server.delay via a Jexl expression and
  HostDB information. It allows you to alter fetch delay based on HostDB data.
  See https://issues.apache.org/jira/browse/NUTCH-2368</description>
</property>

<property>
  <name>generate.max.count.expr</name>
  <value></value>
  <description>Controls variable generate.max.count via a Jexl expression and
  HostDB information. It allows you to alter maxCount based on HostDB data.
  See https://issues.apache.org/jira/browse/NUTCH-2368</description>
</property>

<<<<<<< HEAD
<!-- Generator2 -->
<property>
  <name>generate.count.keep.min.urls.per.segment</name>
  <value>120</value>
  <description>(Generator2 only) When distributing URLs of the same
  host/domain over segments keep at least this number of URLs together
  in one segment to avoid needless robots.txt fetches and DNS
  look-ups.</description>
</property>

<property>
  <name>generate.max.count.per.host.by.domain</name>
  <value>-1</value>
  <description>(Generator2 only) Max. number of URLs per host if
  `generate.count.mode == domain`. Unlimited if -1.
  </description>
</property>

<property>
  <name>generate.max.hosts.per.domain</name>
  <value>-1</value>
  <description>(Generator2 only) Max. number of different hosts
  allowed per domain. Unlimited if -1. Used only if
  `generate.count.mode == domain`. </description>
</property>

<property>
  <name>generate.domain.limits.file</name>
  <value></value>
  <description>(Generator2 only) Name of file with domain-specific
  limits. Used only if not empty and `generate.count.mode == domain`.
  See generate-domain-limits.txt.template for the file format.
  </description>
</property>


=======
<property>
  <name>generate.restrict.status</name>
  <value></value>
  <description>Select only entries of this status, see
  https://issues.apache.org/jira/browse/NUTCH-1248</description>
</property>

>>>>>>> f1cf2ff9
<!-- urlpartitioner properties -->

<property>
  <name>partition.url.mode</name>
  <value>byHost</value>
  <description>Determines how to partition URLs. Default value is 'byHost', 
  also takes 'byDomain' or 'byIP'. 
  </description>
</property>

<property>
  <name>crawl.gen.delay</name>
  <value>604800000</value>
  <description>
   This value, expressed in milliseconds, defines how long we should keep the lock on records 
   in CrawlDb that were just selected for fetching. If these records are not updated 
   in the meantime, the lock is canceled, i.e. they become eligible for selecting again.
   Default value of this is 7 days (604800000 ms). If generate.update.crawldb is false
   the property crawl.gen.delay has no effect.
  </description>
</property>

<!-- fetcher properties -->

<property>
  <name>fetcher.server.delay</name>
  <value>5.0</value>
  <description>The number of seconds the fetcher will delay between 
   successive requests to the same server. Note that this might get
   overridden by a Crawl-Delay from a robots.txt and is used ONLY if 
   fetcher.threads.per.queue is set to 1.
   </description>
</property>

<property>
  <name>fetcher.server.min.delay</name>
  <value>0.0</value>
  <description>The minimum number of seconds the fetcher will delay between 
  successive requests to the same server. This value is applicable ONLY
  if fetcher.threads.per.queue is greater than 1 (i.e. the host blocking
  is turned off).</description>
</property>

<property>
 <name>fetcher.max.crawl.delay</name>
 <value>30</value>
 <description>
 If the Crawl-Delay in robots.txt is set to greater than this value (in
 seconds) then the fetcher will skip this page, generating an error report.
 If set to -1 the fetcher will never skip such pages and will wait the
 amount of time retrieved from robots.txt Crawl-Delay, however long that
 might be.
 </description>
</property> 

<property>
  <name>fetcher.threads.fetch</name>
  <value>10</value>
  <description>The number of FetcherThreads the fetcher should use.
  This is also determines the maximum number of requests that are
  made at once (each FetcherThread handles one connection). The total
  number of threads running in distributed mode will be the number of
  fetcher threads * number of nodes as fetcher has one map task per node.
  </description>
</property>

<property>
  <name>fetcher.threads.per.queue</name>
  <value>1</value>
  <description>This number is the maximum number of threads that
    should be allowed to access a queue at one time. Setting it to 
    a value > 1 will cause the Crawl-Delay value from robots.txt to
    be ignored and the value of fetcher.server.min.delay to be used
    as a delay between successive requests to the same server instead 
    of fetcher.server.delay.
   </description>
</property>

<property>
  <name>fetcher.queue.mode</name>
  <value>byHost</value>
  <description>Determines how to put URLs into queues. Default value
  is 'byHost', also takes 'byDomain' or 'byIP'. Crawl delays are
  implemented on the level of fetcher queues.
  </description>
</property>

<property>
  <name>fetcher.verbose</name>
  <value>false</value>
  <description>If true, fetcher will log more verbosely.</description>
</property>

<property>
  <name>http.log.exceptions.suppress.stack</name>
  <value>java.net.UnknownHostException,java.net.NoRouteToHostException</value>
  <description>Comma-separated list of exceptions not shown with full
  stack trace in logs of fetcher and HTTP protocol implementations.
  The logs may shrink in size significantly, e.g., when for a large
  unrestriced web crawl unknown hosts are logged shortly without full
  stack trace.  The full class name of the exception class (extending
  Throwable) including the package path must be specified.</description>
</property>

<property>
  <name>fetcher.parse</name>
  <value>false</value>
  <description>If true, fetcher will parse content. Default is false, which means
  that a separate parsing step is required after fetching is finished.</description>
</property>

<property>
  <name>fetcher.store.content</name>
  <value>true</value>
  <description>If true, fetcher will store content.</description>
</property>

<property>
  <name>fetcher.signature</name>
  <value>false</value>
  <description>If true, fetcher will generate the signature for
  successfully fetched documents even if the content is not parsed by
  fetcher (see property fetcher.parse).  Default is false, which means
  that the signature is calculated when parsing either by the fetcher
  or during the parsing step.  Note that a non-parsing fetcher can
  only generate signatures based on the binary content and not on the
  textual content. An appropriate signature class should be chosen
  (see property db.signature.class).
  </description>
</property>

<property>
  <name>fetcher.timelimit.mins</name>
  <value>-1</value>
  <description>This is the number of minutes allocated to the fetching.
  Once this value is reached, any remaining entry from the input URL list is skipped 
  and all active queues are emptied. The default value of -1 deactivates the time limit.
  </description>
</property>

<property>
  <name>fetcher.max.exceptions.per.queue</name>
  <value>-1</value>
  <description>The maximum number of protocol-level exceptions (e.g. timeouts) per
  host (or IP) queue. Once this value is reached, any remaining entries from this
  queue are purged, effectively stopping the fetching from this host/IP. The default
  value of -1 deactivates this limit.
  </description>
</property>

<property>
  <name>fetcher.throughput.threshold.pages</name>
  <value>-1</value>
  <description>The threshold of minimum pages per second. If the fetcher downloads less
  pages per second than the configured threshold, the fetcher stops, preventing slow queue's
  from stalling the throughput. This threshold must be an integer. This can be useful when
  fetcher.timelimit.mins is hard to determine. The default value of -1 disables this check.
  </description>
</property>

<property>
  <name>fetcher.throughput.threshold.retries</name>
  <value>5</value>
  <description>The number of times the fetcher.throughput.threshold.pages is allowed to be exceeded.
  This settings prevents accidental slow downs from immediately killing the fetcher thread.
  </description>
</property>

<property>
  <name>fetcher.throughput.threshold.check.after</name>
  <value>5</value>
  <description>The number of minutes after which the throughput check is enabled.</description>
</property>

<property>
  <name>fetcher.threads.timeout.divisor</name>
  <value>2</value>
  <description>(EXPERT)The thread time-out divisor to use. By default threads have a time-out
  value of mapreduce.task.timeout / 2. Increase this setting if the fetcher waits too
  long before killing hanged threads. Be careful, a too high setting (+8) will most likely kill the
  fetcher threads prematurely.
  </description>
</property>

<property>
  <name>fetcher.queue.depth.multiplier</name>
  <value>50</value>
  <description>(EXPERT)The fetcher buffers the incoming URLs into queues based on the [host|domain|IP]
  (see param fetcher.queue.mode). The depth of the queue is the number of threads times the value of this parameter.
  A large value requires more memory but can improve the performance of the fetch when the order of the URLS in the fetch list
  is not optimal.
  </description>
</property>

<property>
  <name>fetcher.follow.outlinks.depth</name>
  <value>-1</value>
  <description>(EXPERT)When fetcher.parse is true and this value is greater than 0 the fetcher will extract outlinks
  and follow until the desired depth is reached. A value of 1 means all generated pages are fetched and their first degree
  outlinks are fetched and parsed too. Be careful, this feature is in itself agnostic of the state of the CrawlDB and does not
  know about already fetched pages. A setting larger than 2 will most likely fetch home pages twice in the same fetch cycle.
  It is highly recommended to set db.ignore.external.links to true to restrict the outlink follower to URL's within the same
  domain. When disabled (false) the feature is likely to follow duplicates even when depth=1.
  A value of -1 of 0 disables this feature.
  </description>
</property>

<property>
  <name>fetcher.follow.outlinks.num.links</name>
  <value>4</value>
  <description>(EXPERT)The number of outlinks to follow when fetcher.follow.outlinks.depth is enabled. Be careful, this can multiply
  the total number of pages to fetch. This works with fetcher.follow.outlinks.depth.divisor, by default settings the followed outlinks
  at depth 1 is 8, not 4.
  </description>
</property>

<property>
  <name>fetcher.follow.outlinks.depth.divisor</name>
  <value>2</value>
  <description>(EXPERT)The divisor of fetcher.follow.outlinks.num.links per fetcher.follow.outlinks.depth. This decreases the number
  of outlinks to follow by increasing depth. The formula used is: outlinks = floor(divisor / depth * num.links). This prevents
  exponential growth of the fetch list.
  </description>
</property>

<property>
  <name>fetcher.follow.outlinks.ignore.external</name>
  <value>true</value>  
  <description>Whether to ignore or follow external links. Set db.ignore.external.links to false and this to true to store outlinks
  in the output but not follow them. If db.ignore.external.links is true this directive is ignored.
  </description>
</property>

<property>
  <name>fetcher.bandwidth.target</name>
  <value>-1</value>  
  <description>Target bandwidth in kilobits per sec for each mapper instance. This is used to adjust the number of 
  fetching threads automatically (up to fetcher.maxNum.threads). A value of -1 deactivates the functionality, in which case
  the number of fetching threads is fixed (see fetcher.threads.fetch).</description>
</property>

<property>
  <name>fetcher.maxNum.threads</name>
  <value>25</value>  
  <description>Max number of fetch threads allowed when using fetcher.bandwidth.target. Defaults to fetcher.threads.fetch if unspecified or
  set to a value lower than it. </description>
</property>

<property>
  <name>fetcher.bandwidth.target.check.everyNSecs</name>
  <value>30</value>  
  <description>(EXPERT) Value in seconds which determines how frequently we should reassess the optimal number of fetch threads when using
   fetcher.bandwidth.target. Defaults to 30 and must be at least 1.</description>
</property>

<property>
  <name>fetcher.store.robotstxt</name>
  <value>false</value>
  <description>If true (and fetcher.store.content is also true),
  fetcher will store the robots.txt response content and status for
  debugging or archival purposes. The robots.txt is added to the
  content/ folder of the fetched segment.
  </description>
</property>

<property>
  <name>fetcher.store.404s</name>
  <value>false</value>
  <description>If true, fetcher will also store the content of 404s and other
  non-successful responses for debugging or archival purposes.</description>
</property>

<property>
  <name>fetcher.store.warc</name>
  <value>false</value>
  <description>If true, fetcher will write WARC files.
  </description>
</property>

<property>
	<name>fetcher.publisher</name>
	<value>false</value>
	<description>Set this value to true if you want to use an implementation of the Publisher/Subscriber model. Make sure to set corresponding
	Publisher implementation specific properties</description>
</property> 

<property>
  <name>fetcher.filter.urls</name>
  <value>false</value>
  <description>Whether fetcher will filter URLs (with the configured URL filters).</description>
</property>

<property>
  <name>fetcher.normalize.urls</name>
  <value>false</value>
  <description>Whether fetcher will normalize URLs (with the configured URL normalizers).</description>
</property>

<!--  any23 plugin properties -->

<property>
    <name>any23.extractors</name>
    <value>html-microdata</value>
    <description>Comma-separated list of Any23 extractors (a list of extractors is available here: http://any23.apache.org/getting-started.html)</description>
</property>

<property>
    <name>any23.content_types</name>
    <value>text/html,application/xhtml+xml</value>
    <description>Comma-separated list of content-types onto which Any23 extractors should be applied (see http://www.iana.org/assignments/media-types/). If empty, all content-types are supported.</description>
</property>

<!-- moreindexingfilter plugin properties -->

<property>
  <name>moreIndexingFilter.indexMimeTypeParts</name>
  <value>true</value>
  <description>Determines whether the index-more plugin will split the mime-type
  in sub parts, this requires the type field to be multi valued. Set to true for backward
  compatibility. False will not split the mime-type.
  </description>
</property>

<property>
  <name>moreIndexingFilter.mapMimeTypes</name>
  <value>false</value>
  <description>Determines whether MIME-type mapping is enabled. It takes a
  plain text file with mapped MIME-types. With it the user can map both
  application/xhtml+xml and text/html to the same target MIME-type so it
  can be treated equally in an index. See conf/contenttype-mapping.txt.
  </description>
</property>

<property>
  <name>moreIndexingFilter.mapMimeTypes.field</name>
  <value></value>
  <description>It's used if moreIndexingFilter.mapMimeTypes is true. Indicates the field
  where the mapped MIME-type must be written. If it's empty or unset, the content of the field "type"
  will be replaced by the mapped MIME-type.
  </description>
</property>

<!-- AnchorIndexing filter plugin properties -->

<property>
  <name>anchorIndexingFilter.deduplicate</name>
  <value>false</value>
  <description>With this enabled the indexer will case-insensitive deduplicate anchors
  before indexing. This prevents possible hundreds or thousands of identical anchors for
  a given page to be indexed but will affect the search scoring (i.e. tf=1.0f).
  </description>
</property>

<!-- indexingfilter plugin properties -->

<property>
  <name>indexingfilter.order</name>
  <value></value>
  <description>The order by which index filters are applied.
  If empty, all available index filters (as dictated by properties
  plugin-includes and plugin-excludes above) are loaded and applied in system
  defined order. If not empty, only named filters are loaded and applied
  in given order. For example, if this property has value:
  org.apache.nutch.indexer.basic.BasicIndexingFilter org.apache.nutch.indexer.more.MoreIndexingFilter
  then BasicIndexingFilter is applied first, and MoreIndexingFilter second.
  
  Filter ordering might have impact on result if one filter depends on output of
  another filter.
  </description>
</property>

<property>
  <name>indexer.score.power</name>
  <value>0.5</value>
  <description>Determines the power of link analyis scores.  Each
  pages's boost is set to <i>score<sup>scorePower</sup></i> where
  <i>score</i> is its link analysis score and <i>scorePower</i> is the
  value of this parameter.  This is compiled into indexes, so, when
  this is changed, pages must be re-indexed for it to take
  effect.</description>
</property>

<property>
  <name>indexer.max.title.length</name>
  <value>100</value>
  <description>The maximum number of characters of a title that are indexed. A value of -1 disables this check.
  </description>
</property>

<property>
  <name>indexer.max.content.length</name>
  <value>-1</value>
  <description>The maximum number of characters of a content that are indexed.
  Content beyond the limit is truncated. A value of -1 disables this check.
  </description>
</property>

<property>
  <name>indexer.add.domain</name>
  <value>false</value>
  <description>Whether to add the domain field to a NutchDocument.</description>
</property>

<property>
  <name>indexer.skip.notmodified</name>
  <value>false</value>
  <description>Whether the indexer will skip records with a db_notmodified status.
  </description>
</property>

<property>
  <name>indexer.delete.robots.noindex</name>
  <value>false</value>
  <description>Whether the indexer will delete documents marked by robots=noindex
  </description>
</property>

<property>
  <name>indexer.delete.skipped.by.indexingfilter</name>
  <value>false</value>
  <description>Whether the indexer will delete documents that were skipped by indexing filters
  </description>
</property>

<property>
  <name>indexer.indexwriters.file</name>
  <value>index-writers.xml</value>
  <description>The configuration file for index writers.</description>
</property>

<!-- Exchanges properties -->

<property>
  <name>exchanges.exchanges.file</name>
  <value>exchanges.xml</value>
  <description>The configuration file used by the Exchange component.</description>
</property>

<!-- URL normalizer properties -->

<property>
  <name>urlnormalizer.order</name>
  <value>org.apache.nutch.net.urlnormalizer.basic.BasicURLNormalizer org.apache.nutch.net.urlnormalizer.regex.RegexURLNormalizer</value>
  <description>Order in which normalizers will run. If any of these isn't
  activated it will be silently skipped. If other normalizers not on the
  list are activated, they will run in random order after the ones
  specified here are run.
  </description>
</property>

<property>
  <name>urlnormalizer.regex.file</name>
  <value>regex-normalize.xml</value>
  <description>Name of the config file used by the RegexUrlNormalizer class.
  </description>
</property>

<property>
  <name>urlnormalizer.loop.count</name>
  <value>1</value>
  <description>Optionally loop through normalizers several times, to make
  sure that all transformations have been performed.
  </description>
</property>

<!-- mime properties -->

<!--
<property>
  <name>mime.types.file</name>
  <value>tika-mimetypes.xml</value>
  <description>Name of file in CLASSPATH containing filename extension and
  magic sequence to mime types mapping information. Overrides the default Tika config 
  if specified.
  </description>
</property>
-->

<property>
  <name>mime.type.magic</name>
  <value>true</value>
  <description>Defines if the mime content type detector uses magic resolution.
  </description>
</property>

<!-- plugin properties -->

<property>
  <name>plugin.folders</name>
  <value>plugins</value>
  <description>Directories where nutch plugins are located.  Each
  element may be a relative or absolute path.  If absolute, it is used
  as is.  If relative, it is searched for on the classpath.</description>
</property>

<property>
  <name>plugin.auto-activation</name>
  <value>true</value>
  <description>Defines if some plugins that are not activated regarding
  the plugin.includes and plugin.excludes properties must be automatically
  activated if they are needed by some active plugins.
  </description>
</property>

<property>
  <name>plugin.includes</name>
  <value>protocol-http|urlfilter-(regex|validator)|parse-(html|tika)|index-(basic|anchor)|indexer-solr|scoring-opic|urlnormalizer-(pass|regex|basic)</value>
  <description>Regular expression naming plugin directory names to
  include.  Any plugin not matching this expression is excluded.
  By default Nutch includes plugins to crawl HTML and various other
  document formats via HTTP/HTTPS and indexing the crawled content
  into Solr.  More plugins are available to support more indexing
  backends, to fetch ftp:// and file:// URLs, for focused crawling,
  and many other use cases.
  </description>
</property>

<property>
  <name>plugin.excludes</name>
  <value></value>
  <description>Regular expression naming plugin directory names to exclude.  
  </description>
</property>

<property>
  <name>urlmeta.tags</name>
  <value></value>
  <description>
    To be used in conjunction with features introduced in NUTCH-655, which allows
    for custom metatags to be injected alongside your crawl URLs. Specifying those
    custom tags here will allow for their propagation into a pages outlinks, as
    well as allow for them to be included as part of an index.
    Values should be comma-delimited. ("tag1,tag2,tag3") Do not pad the tags with
    white-space at their boundaries, if you are using anything earlier than Hadoop-0.21. 
  </description>
</property>

<!-- parser properties -->

<property>
  <name>parse.plugin.file</name>
  <value>parse-plugins.xml</value>
  <description>The name of the file that defines the associations between
  content-types and parsers.</description>
</property>

<property>
  <name>parser.character.encoding.default</name>
  <value>windows-1252</value>
  <description>The character encoding to fall back to when no other information
  is available</description>
</property>

<property>
  <name>encodingdetector.charset.min.confidence</name>
  <value>-1</value>
  <description>A integer between 0-100 indicating minimum confidence value
  for charset auto-detection. Any negative value disables auto-detection.
  </description>
</property>

<property>
  <name>parser.caching.forbidden.policy</name>
  <value>content</value>
  <description>If a site (or a page) requests through its robot metatags
  that it should not be shown as cached content, apply this policy. Currently
  three keywords are recognized: "none" ignores any "noarchive" directives.
  "content" doesn't show the content, but shows summaries (snippets).
  "all" doesn't show either content or summaries.</description>
</property>

<property>
  <name>parser.html.impl</name>
  <value>neko</value>
  <description>HTML Parser implementation. Currently the following keywords
  are recognized: "neko" uses NekoHTML, "tagsoup" uses TagSoup.
  </description>
</property>

<property>
  <name>parser.html.form.use_action</name>
  <value>false</value>
  <description>If true, HTML parser will collect URLs from form action
  attributes. This may lead to undesirable behavior (submitting empty
  forms during next fetch cycle). If false, form action attribute will
  be ignored.</description>
</property>

<property>
  <name>parser.html.outlinks.ignore_tags</name>
  <value></value>
  <description>Comma separated list of HTML tags, from which outlinks 
  shouldn't be extracted. Nutch takes links from: a, area, form, frame, 
  iframe, script, link, img. If you add any of those tags here, it
  won't be taken. Default is empty list. Probably reasonable value
  for most people would be "img,script,link".</description>
</property>

<property>
	<name>parser.html.outlinks.htmlnode_metadata_name</name>
	<value></value>
	<description>if not empty, the source nodename of a found outlink will
		be set in the metadata with this name into the outlink</description>
</property>

<property>
  <name>parser.html.line.separators</name>
  <value>article,aside,blockquote,canvas,dd,div,dl,dt,fieldset,figcaption,figure,footer,form,h1,h2,h3,h4,h5,h6,header,hr,li,main,nav,noscript,ol,output,p,pre,section,table,tfoot,ul,video</value>
 <description>Comma separated list of HTML tags. Newline will be added to the
  parsed text after these tages.
  The default list above are the block-level HTML elements.
  Tags must be in lower case.
  To disable this feature, leave the list empty.</description>
</property>

<property>
  <name>htmlparsefilter.order</name>
  <value></value>
  <description>The order by which HTMLParse filters are applied.
  If empty, all available HTMLParse filters (as dictated by properties
  plugin-includes and plugin-excludes above) are loaded and applied in system
  defined order. If not empty, only named filters are loaded and applied
  in given order.
  HTMLParse filter ordering MAY have an impact
  on end result, as some filters could rely on the metadata generated by a previous filter.
  </description>
</property>

<property>
  <name>parsefilter.naivebayes.trainfile</name>
  <value>naivebayes-train.txt</value>
  <description>Set the name of the file to be used for Naive Bayes training. The format will be: 
Each line contains two tab separated parts
There are two columns/parts:
1. "1" or "0", "1" for relevant and "0" for irrelevant documents.
2. Text (text that will be used for training)

Each row will be considered a new "document" for the classifier.
CAUTION: Set the parser.timeout to -1 or a bigger value than 30, when using this classifier.
  </description>
</property>

<property>
  <name>parsefilter.naivebayes.wordlist</name>
  <value>naivebayes-wordlist.txt</value>
  <description>Put the name of the file you want to be used as a list of 
  important words to be matched in the url for the model filter. The format should be one word per line.
  </description>
</property>

<property>
  <name>parser.timeout</name>
  <value>30</value>
  <description>Timeout in seconds for the parsing of a document, otherwise treats it as an exception and 
  moves on the the following documents. This parameter is applied to any Parser implementation. 
  Set to -1 to deactivate, bearing in mind that this could cause
  the parsing to crash because of a very long or corrupted document.
  </description>
</property>

<property>
  <name>parse.filter.urls</name>
  <value>true</value>
  <description>Whether the parser will filter URLs (with the configured URL filters).</description>
</property>

<property>
  <name>parse.normalize.urls</name>
  <value>true</value>
  <description>Whether the parser will normalize URLs (with the configured URL normalizers).</description>
</property>

<property>
  <name>parser.skip.truncated</name>
  <value>true</value>
  <description>Boolean value for whether we should skip parsing for truncated documents. By default this 
  property is activated due to extremely high levels of CPU which parsing can sometimes take.  
  </description>
</property>

<property>
  <name>parser.store.text</name>
  <value>true</value>
  <description>If true (default value), parser will store parse text (parse_text directory within the segment).</description>
</property>


<!--
<property>
  <name>tika.htmlmapper.classname</name>
  <value>org.apache.tika.parser.html.IdentityHtmlMapper</value>
  <description>Classname of Tika HTMLMapper to use. Influences the elements included in the DOM and hence
  the behavior of the HTMLParseFilters.
  </description>
</property>
-->

<property>
 <name>tika.config.file</name>
 <value>tika-config.xml</value>
 <description>Nutch-specific Tika config file</description>
</property>

<property>
  <name>tika.uppercase.element.names</name>
  <value>true</value>
  <description>Determines whether TikaParser should uppercase the element name while generating the DOM
  for a page, as done by Neko (used per default by parse-html)(see NUTCH-1592).
  </description>
</property>

<property>
  <name>tika.extractor</name>
  <value>none</value>
  <description>
  Which text extraction algorithm to use. Valid values are: boilerpipe or none.
  </description>
</property>

<property> 
  <name>tika.extractor.boilerpipe.algorithm</name>
  <value>ArticleExtractor</value>
  <description> 
  Which Boilerpipe algorithm to use. Valid values are: DefaultExtractor, ArticleExtractor
  or CanolaExtractor.
  </description>
</property>

<property>
  <name>tika.extractor.boilerpipe.mime.types</name>
  <value>text/html,application/xhtml+xml</value>
  <description>
    Comma-separated list of MIME types accepted for Boilerpipe extraction,
    documents of other MIME types are not passed to the Boilerpipe extractor.
  </description>
</property>

<property>
  <name>tika.parse.embedded</name>
  <value>true</value>
  <description>
    Whether parse-tika shall parse embedded documents (even recursively).
  </description>
</property>

<!-- urlfilter plugin properties -->

<property>
  <name>urlfilter.domain.file</name>
  <value>domain-urlfilter.txt</value>
  <description>Name of file on CLASSPATH containing either top level domains or
  hostnames used by urlfilter-domain (DomainURLFilter) plugin.</description>
</property>

<property>
  <name>urlfilter.regex.file</name>
  <value>regex-urlfilter.txt</value>
  <description>Name of file on CLASSPATH containing regular expressions
  used by urlfilter-regex (RegexURLFilter) plugin.</description>
</property>

<property>
  <name>urlfilter.automaton.file</name>
  <value>automaton-urlfilter.txt</value>
  <description>Name of file on CLASSPATH containing regular expressions
  used by urlfilter-automaton (AutomatonURLFilter) plugin.</description>
</property>

<property>
  <name>urlfilter.prefix.file</name>
  <value>prefix-urlfilter.txt</value>
  <description>Name of file on CLASSPATH containing url prefixes
  used by urlfilter-prefix (PrefixURLFilter) plugin.</description>
</property>

<property>
  <name>urlfilter.suffix.file</name>
  <value>suffix-urlfilter.txt</value>
  <description>Name of file on CLASSPATH containing url suffixes
  used by urlfilter-suffix (SuffixURLFilter) plugin.</description>
</property>

<property>
  <name>urlfilter.fast.file</name>
  <value>fast-urlfilter.txt</value>
  <description>Name of file on CLASSPATH containing regular expressions
  used by urlfilter-fast (FastURLFilter) plugin.</description>
</property>

<property>
  <name>urlfilter.order</name>
  <value></value>
  <description>The order by which url filters are applied.
  If empty, all available url filters (as dictated by properties
  plugin-includes and plugin-excludes above) are loaded and applied in system
  defined order. If not empty, only named filters are loaded and applied
  in given order. For example, if this property has value:
  org.apache.nutch.urlfilter.regex.RegexURLFilter org.apache.nutch.urlfilter.prefix.PrefixURLFilter
  then RegexURLFilter is applied first, and PrefixURLFilter second.
  Since all filters are AND'ed, filter ordering does not have impact
  on end result, but it may have performance implication, depending
  on relative expensiveness of filters.
  </description>
</property>

<!-- scoring filters properties -->

<property>
  <name>scoring.filter.order</name>
  <value></value>
  <description>The order in which scoring filters are applied.  This
  may be left empty (in which case all available scoring filters will
  be applied in system defined order), or a space separated list of
  implementation classes.
  </description>
</property>

<!-- scoring-depth properties
 Add 'scoring-depth' to the list of active plugins
 in the parameter 'plugin.includes' in order to use it.
 -->

<property>
  <name>scoring.depth.max</name>
  <value>1000</value>
  <description>Max depth value from seed allowed by default.
  Can be overridden on a per-seed basis by specifying "_maxdepth_=VALUE"
  as a seed metadata. This plugin adds a "_depth_" metadatum to the pages
  to track the distance from the seed it was found from. 
  The depth is used to prioritise URLs in the generation step so that
  shallower pages are fetched first.
  </description>
</property>

<!-- scoring similarity properties
Add scoring-similarity to the list of active plugins
 in the parameter 'plugin.includes' in order to use it. 
For more detailed information on the working of this filter 
visit https://wiki.apache.org/nutch/SimilarityScoringFilter-->

<property>
    <name>scoring.similarity.model</name>
    <value>cosine</value>
    <description>The type of similarity metric to use. Eg - cosine (which is, currently, the only available model).
      Please make sure to set the model specific properties for the scoring to function properly. 
      Description of these properties can be found on the wiki.
    </description>
</property>

 <property>
  <name>scoring.similarity.ngrams</name>
  <value>1,1</value>
  <description>Specifies the min 'n' and max 'n' in ngrams as comma-separated.
    If one value is specified as 'n', it will be used for both the min 'n' and max 'n' in ngrams.
  </description>
</property>

<property>
    <name>cosine.goldstandard.file</name>
    <value>goldstandard.txt</value>
    <description>Path to the gold standard file which contains all the relevant text and terms, 
      pertaining to the domain.
    </description>
</property>

 <property>
    <name>scoring.similarity.stopword.file</name>
    <value>stopwords.txt</value>
    <description>Name of the stopword text file. The user can specify a custom list of stop words 
      in a text file. Each new stopword should be on a new line.
    </description>
</property>

<!-- scoring filter orphan properties -->

<property>
  <name>scoring.orphan.mark.gone.after</name>
  <value>2592000</value>
  <description>Time in seconds after which orphaned
  pages are marked as gone. Default is 30 days.
  </description>
</property>

<property>
  <name>scoring.orphan.mark.orphan.after</name>
  <value>3456000</value>
  <description>Time in seconds after which orphaned
  pages are marked as gone. Default is 40 days.
  </description>
</property>

<!-- scoring-adaptive -->

<property>
  <name>scoring.adaptive.factor.fetchtime</name>
  <value>.01</value>
  <description>
    Generator sort value factor for pages to be (re)fetched based on the time
    (in days) elapsed since the scheduled fetch time:
        generator_sort_value += (factor * days_elapsed)
  </description>
</property>

<property>
  <name>scoring.adaptive.factor.lastseentime</name>
  <value>.005</value>
  <description>
    Generator sort value factor for pages to be (re)fetched based on
    the time (in days) elapsed since a URL has been seen as seed or
    link.  URLs not seen since long are penalized by this factor
    (opposed to scoring.adaptive.factor.fetchtime which prefers pages
    not revisited for a longer period of time):
        generator_sort_value -= (factor * days_since_last_seen)
  </description>
</property>

<property>
  <name>scoring.adaptive.penalty.fetch_retry</name>
  <value>.1</value>
  <description>
    Factor penalizing pages not successfully fetched for each failed fetch trial:
        generator_sort_value -= (penalty * retries_since_fetch)
  </description>
</property>

<property>
  <name>scoring.adaptive.boost.injected</name>
  <value>.2</value>
  <description>
   Boost recently injected URLs (injected within the last 7 days):
	generator_sort_value += injected_boost
  </description>
</property>

<property>
  <name>scoring.adaptive.sort.by_status.file</name>
  <value>adaptive-scoring.txt</value>
  <description>
    File containing generator sort values (penalize/boost) by CrawlDatum status.
    See file / template for more information.
  </description>
</property>

<property>
  <name>scoring.adaptive.mark.orphan.after</name>
   <value>518400</value>
   <description>
     Time span (in minutes) after which a page not seen anymore by inlink or
     seed is marked as orpaned. Default = 518400 minutes = one year.
   </description>
</property>

<property>
  <name>scoring.adaptive.mark.gone.orphan.after</name>
   <value>172800</value>
   <description>
     Time span (in minutes) after which a gone page not seen anymore
     by inlink or seed is marked as orpaned. Also duplicates and unfetched pages
     with a retry count >= 3 are considered as gone.
     Default = 172800 minutes = four month.
   </description>
</property>

<property>
  <name>scoring.adaptive.mark.redirect.orphan.after</name>
   <value>518400</value>
   <description>
     Time span (in minutes) after which a redirect not seen anymore by inlink
     or seed is marked as orpaned. Default = 518400 minutes = one year.
   </description>
</property>

<property>
  <name>scoring.adaptive.mark.unfetched.orphan.after</name>
   <value>518400</value>
   <description>
     Time span (in minutes) after which a still unfetched page not seen anymore
     by inlink or seed is marked as orpaned. Default = 518400 minutes = one year.
   </description>
</property>

<property>
  <name>scoring.adaptive.mark.orphan.last.seen.default.date</name>
  <value>2017-07-15T00:00:00</value>
  <description>
    Date when a page is considered to be seen last time by default (as
    fall-back) if there is no last seen time tracked in the CrawlDatum.
   </description>
</property>

<!-- language-identifier plugin properties -->

<property>
  <name>lang.analyze.max.length</name>
  <value>2048</value>
  <description> The maximum number of bytes used to identify
  the language (0 means full content analysis).
  The larger is this value, the better is the analysis, but the
  slowest it is.
  </description>
</property>

<property>
  <name>lang.extraction.policy</name>
  <value>detect,identify</value>
  <description>This determines when the plugin uses detection and
  statistical identification mechanisms. The order in which the
  detect and identify are written will determine the extraction
  policy. Default case (detect,identify)  means the plugin will
  first try to extract language info from page headers and metadata,
  if this is not successful it will try using tika language
  identification. Possible values are:
    detect
    identify
    detect,identify
    identify,detect
  </description>
</property>

<property>
  <name>lang.identification.only.certain</name>
  <value>false</value>
  <description>If set to true with lang.extraction.policy containing identify,
  the language code returned by Tika will be assigned to the document ONLY
  if it is deemed certain by Tika.
  </description>
</property>

<property>
  <name>lang.index.languages</name>
  <value></value>
  <description>If not empty, should be a comma separated list of language codes.
  Only documents with one of these language codes will be indexed.
  "unknown" is a valid language code, will match documents where language
  detection failed.
  </description>
</property>

<!-- index-jexl-filter plugin properties -->

<property>
  <name>index.jexl.filter</name>
  <value></value>
  <description> A JEXL expression. If it evaluates to false,
  the document will not be indexed.
  Available primitives in the JEXL context:
  * status, fetchTime, modifiedTime, retries, interval, score, signature, url, text, title
  Available objects in the JEXL context:
  * httpStatus - contains majorCode, minorCode, message
  * documentMeta, contentMeta, parseMeta - contain all the Metadata properties.
    each property value is always an array of Strings (so if you expect one value, use [0])
  * doc - contains all the NutchFields from the NutchDocument.
    each property value is always an array of Objects.
  </description>
</property>

<!-- index-static plugin properties -->

<property>
  <name>index.static</name>
  <value></value>
  <description>
  Used by plugin index-static to adds fields with static data at indexing time. 
  You can specify a comma-separated list of fieldname:fieldcontent per Nutch job.
  Each fieldcontent can have multiple values separated by space, e.g.,
    field1:value1.1 value1.2 value1.3,field2:value2.1 value2.2 ...
  It can be useful when collections can't be created by URL patterns, 
  like in subcollection, but on a job-basis.
  </description>
</property>

<property>
  <name>index.static.fieldsep</name>
  <value>,</value>
  <description>
  Used by plugin index-static to parse the property index.static.  Default: comma.
  This delimiter is used to separate individual field specifications in the property.
  </description>
</property>

<property>
  <name>index.static.keysep</name>
  <value>:</value>
  <description>
  Used by plugin index-static to parse the property index.static.  Default: colon.
  This delimiter is used to separate the field name from the field value in the field specification.
  </description>
</property>

<property>
  <name>index.static.valuesep</name>
  <value> </value>
  <description>
  Used by plugin index-static to parse the property index.static.  Default: space.
  This delimiter is used to separate multiple field values in the value setting of the field specification.
  </description>
</property>


<!-- index-metadata plugin properties -->

<property>
  <name>index.parse.md</name>
  <value>metatag.description,metatag.keywords</value>
  <description>
  Comma-separated list of keys to be taken from the parse metadata to generate fields.
  Can be used e.g. for 'description' or 'keywords' provided that these values are generated
  by a parser (see parse-metatags plugin)  
  </description>
</property>

<property>
  <name>index.content.md</name>
  <value></value>
  <description>
   Comma-separated list of keys to be taken from the content metadata to generate fields. 
  </description>
</property>

<property>
  <name>index.db.md</name>
  <value></value>
  <description>
     Comma-separated list of keys to be taken from the crawldb metadata to generate fields.
     Can be used to index values propagated from the seeds with the plugin urlmeta 
  </description>
</property>

<property>
  <name>index.metadata.separator</name>
  <value></value>
  <description>
   Separator to use if you want to index multiple values for a given field. Leave empty to
   treat each value as a single value.
  </description>
</property>

<!-- index-geoip plugin properties -->
<property>
  <name>index.geoip.usage</name>
  <value>insightsService</value>
  <description>
  A string representing the information source to be used for GeoIP information
  association. Either enter 'cityDatabase', 'connectionTypeDatabase', 
  'domainDatabase', 'ispDatabase' or 'insightsService'. If you wish to use any one of the 
  Database options, you should make one of GeoIP2-City.mmdb, GeoIP2-Connection-Type.mmdb, 
  GeoIP2-Domain.mmdb or GeoIP2-ISP.mmdb files respectively available on the classpath and
  available at runtime.
  </description>
</property>

<property>
  <name>index.geoip.userid</name>
  <value></value>
  <description>
  The userId associated with the GeoIP2 Precision Services account.
  </description>
</property>

<property>
  <name>index.geoip.licensekey</name>
  <value></value>
  <description>
  The license key associated with the GeoIP2 Precision Services account.
  </description>
</property>

<property>
  <name>index.replace.regexp</name>
  <value/>
  <description>Allows indexing-time regexp replace manipulation of metadata fields.
    The format of the property is a list of regexp replacements, one line per field being
    modified.  Include index-replace in your plugin.includes.

    Example:
        hostmatch=.*somedomain.com
        fldname1=/regexp/replacement/flags
        fldname2=/regexp/replacement/flags

    Field names would be one of those from https://wiki.apache.org/nutch/IndexStructure.
    See https://wiki.apache.org/nutch/IndexReplace for further details.
  </description>
</property>

<!-- parse-metatags plugin properties -->
<property>
  <name>metatags.names</name>
  <value>description,keywords</value>
  <description> Names of the metatags to extract, separated by ','.
  Use '*' to extract all metatags. Prefixes the names with 'metatag.'
  in the parse-metadata. For instance to index description and keywords, 
  you need to activate the plugin index-metadata and set the value of the 
  parameter 'index.parse.md' to 'metatag.description,metatag.keywords'.
  </description>
</property>

<!-- Temporary Hadoop 0.17.x workaround. -->

<property>
  <name>hadoop.job.history.user.location</name>
  <value>${hadoop.log.dir}/history/user</value>
  <description>Hadoop 0.17.x comes with a default setting to create
     user logs inside the output path of the job. This breaks some
     Hadoop classes, which expect the output to contain only
     part-XXXXX files. This setting changes the output to a
     subdirectory of the regular log directory.
  </description>
</property>

<property>
  <name>io.serializations</name>
  <value>org.apache.hadoop.io.serializer.WritableSerialization,org.apache.hadoop.io.serializer.JavaSerialization</value>
  <!-- org.apache.hadoop.io.serializer.avro.AvroSpecificSerialization,
  org.apache.hadoop.io.serializer.avro.AvroReflectSerialization,
  org.apache.hadoop.io.serializer.avro.AvroGenericSerialization, -->
  <description>A list of serialization classes that can be used for
  obtaining serializers and deserializers.</description>
</property>

<!-- linkrank scoring properties -->

<property>
  <name>link.ignore.internal.host</name>
  <value>true</value>
  <description>Ignore outlinks to the same hostname.</description>
</property>

<property>
  <name>link.ignore.internal.domain</name>
  <value>true</value>
  <description>Ignore outlinks to the same domain.</description>
</property>

<property>
  <name>link.ignore.limit.page</name>
  <value>true</value>
  <description>Limit to only a single outlink to the same page.</description>
</property>

<property>
  <name>link.ignore.limit.domain</name>
  <value>true</value>
  <description>Limit to only a single outlink to the same domain.</description>
</property> 

<property>
  <name>link.analyze.num.iterations</name>
  <value>10</value>
  <description>The number of LinkRank iterations to run.</description>
</property>

<property>
  <name>link.analyze.initial.score</name>
  <value>1.0f</value>
  <description>The initial score.</description>
</property>

<property>
  <name>link.analyze.damping.factor</name>
  <value>0.85f</value>
  <description>The damping factor.</description>
</property>

<property>
  <name>link.delete.gone</name>
  <value>false</value>
  <description>Whether to delete gone pages from the web graph.</description>
</property>

<property> 
  <name>link.loops.depth</name>
  <value>2</value>
  <description>The depth for the loops algorithm.</description>
</property>

<property>
  <name>link.score.updater.clear.score</name>
  <value>0.0f</value>
  <description>The default score for URL's that are not in the web graph.</description>
</property>

<property>
  <name>mapreduce.fileoutputcommitter.marksuccessfuljobs</name>
  <value>false</value>
  <description>Hadoop >= 0.21 generates SUCCESS files in the output which can crash 
  the readers. This should not be an issue once Nutch is ported to the new MapReduce API
  but for now this parameter should prevent such cases.
  </description>
</property>

<!-- subcollection properties -->

<property>
  <name>subcollection.default.fieldname</name>
  <value>subcollection</value>
  <description>
  The default field name for the subcollections.
  </description>
</property>

<property>
  <name>subcollection.case.insensitive</name>
  <value>false</value>
  <description>
  Whether the URL prefixes are to be treated case insensitive.
  </description>
</property>

<!-- Headings plugin properties -->

<property>
  <name>headings</name>
  <value>h1,h2</value>
  <description>Comma separated list of headings to retrieve from the document</description>
</property>

<property>
  <name>headings.multivalued</name>
  <value>false</value>
  <description>Whether to support multivalued headings.</description>
</property>

<!-- mimetype-filter plugin properties -->

<property>
  <name>mimetype.filter.file</name>
  <value>mimetype-filter.txt</value>
  <description>
    The configuration file for the mimetype-filter plugin. This file contains
    the rules used to allow or deny the indexing of certain documents.
  </description>
</property>

<!-- plugin properties that applies to lib-selenium, protocol-selenium,
     protocol-interactiveselenium, lib-htmlunit, protocol-htmlunit -->

<property>
  <name>page.load.delay</name>
  <value>3</value>
  <description>
    The delay in seconds to use when loading a page with htmlunit or selenium. 
  </description>
</property>

<property>
  <name>take.screenshot</name>
  <value>false</value>
  <description>
    Boolean property determining whether the protocol-htmlunit
    WebDriver should capture a screenshot of the URL. If set to
    true remember to define the 'screenshot.location'
    property as this determines the location screenshots should be
    persisted to on HDFS. If that property is not set, screenshots
    are simply discarded.
  </description>
</property>

<property>
  <name>screenshot.location</name>
  <value></value>
  <description>
    The location on disk where a URL screenshot should be saved
    to if the 'take.screenshot' property is set to true.
    By default this is null, in this case screenshots held in memory
    are simply discarded.
  </description>
</property>

<!-- lib-htmlunit plugin properties; applies to protocol-htmlunit -->

<property>
  <name>htmlunit.enable.javascript</name>
  <value>true</value>
  <description>
    A Boolean value representing if javascript should
    be enabled or disabled when using htmlunit. The default value is enabled. 
  </description>
</property>

<property>
  <name>htmlunit.javascript.timeout</name>
  <value>3500</value>
  <description>
    The timeout in milliseconds when loading javascript with lib-htmlunit. This
    setting is used by protocol-htmlunit since they depending on 
    lib-htmlunit for fetching.
  </description>
</property>

<property>
  <name>htmlunit.enable.css</name>
  <value>false</value>
  <description>
    A Boolean value representing if CSS should
    be enabled or disabled when using htmlunit. The default value is disabled.
  </description>
</property>

<!-- protocol-selenium plugin properties -->

<property>
  <name>selenium.driver</name>
  <value>firefox</value>
  <description>
    A String value representing the flavour of Selenium 
    WebDriver() to use. Currently the following options
    exist - 'firefox', 'chrome', 'safari', 'opera' and 'remote'.
    If 'remote' is used it is essential to also set correct properties for
    'selenium.hub.port', 'selenium.hub.path', 'selenium.hub.host',
    'selenium.hub.protocol', 'selenium.grid.driver', 'selenium.grid.binary'
    and 'selenium.enable.headless'.
  </description>
</property>

<property>
  <name>selenium.hub.port</name>
  <value>4444</value>
  <description>Selenium Hub Location connection port</description>
</property>

<property>
  <name>selenium.hub.path</name>
  <value>/wd/hub</value>
  <description>Selenium Hub Location connection path</description>
</property>

<property>
  <name>selenium.hub.host</name>
  <value>localhost</value>
  <description>Selenium Hub Location connection host</description>
</property>

<property>
  <name>selenium.hub.protocol</name>
  <value>http</value>
  <description>Selenium Hub Location connection protocol</description>
</property>

<property>
  <name>selenium.grid.driver</name>
  <value>firefox</value>
  <description>A String value representing the flavour of Selenium 
    WebDriver() used on the selenium grid. We must set `selenium.driver` to `remote` first.
    Currently the following options
    exist - 'firefox', 'chrome', 'random' </description>
</property>

<property>
  <name>selenium.grid.binary</name>
  <value></value>
  <description>A String value representing the path to the browser binary 
    location for each node
 </description>
</property>

<!-- headless options for Firefox and Chrome-->
<property>
  <name>selenium.enable.headless</name>
  <value>false</value>
  <description>A Boolean value representing the headless option
    for Firefix and Chrome drivers
  </description>
</property>
<!-- selenium firefox configuration; 
     applies to protocol-selenium and protocol-interactiveselenium plugins -->
<property>
  <name>selenium.firefox.allowed.hosts</name>
  <value>localhost</value>
  <description>A String value representing the allowed hosts preference
  according to the operating system hosts file (Example - /etc/hosts in Unix). 
  Currently this option exist for - 'firefox' </description>
</property>

<property>
  <name>selenium.firefox.binary.timeout</name>
  <value>45</value>
  <description>A Long value representing the timeout value
  for firefox to be available for command execution. The value is in seconds. 
  Currently this option exist for - 'firefox' </description>
</property>

<property>
  <name>selenium.firefox.enable.flash</name>
  <value>false</value>
  <description>A Boolean value representing if flash should
  be enabled or disabled. The default value is disabled. 
  Currently this option exist for - 'firefox' </description>
</property>

<property>
  <name>selenium.firefox.load.image</name>
  <value>1</value>
  <description>An Integer value representing the restriction on
  loading images. The default value is no restriction i.e. load all images.
  Other options are:
  1: Load all images, regardless of origin
  2: Block all images
  3: Prevent third-party images from loading 
  Currently this option exist for - 'firefox' </description>
</property>

<property>
  <name>selenium.firefox.load.stylesheet</name>
  <value>1</value>
  <description>An Integer value representing the restriction on
  loading stylesheet. The default value is no restriction i.e. load 
  all stylesheet.
  Other options are:
  1: Load all stylesheet
  2: Block all stylesheet
  Currently this option exist for - 'firefox' </description>
</property>

<!-- selenium chrome configurations -->
<property>
  <name>webdriver.chrome.driver</name>
  <value>/root/chromedriver</value>
  <description>The path to the ChromeDriver binary</description>
</property>
<!-- end of selenium chrome configurations -->

<!-- protocol-interactiveselenium configuration -->
<property>
  <name>interactiveselenium.handlers</name>
  <value>DefaultHandler</value>
  <description>
    A comma separated list of Selenium handlers that should be run for a given
    URL. The DefaultHandler causes the same functionality as protocol-selenium.
    Custom handlers can be implemented in the plugin package and included here.
  </description>
</property>

<property>
  <name>store.http.request</name>
  <value>false</value>
  <description>
    Store the raw request made by Nutch, required to use the CommonCrawlDataDumper
    tool for the WARC format.
  </description>
</property>

<property>
  <name>store.http.headers</name>
  <value>false</value>
  <description>
    Store the raw headers received by Nutch from the server, required to use the 
    CommonCrawlDataDumper tool for the WARC format.
  </description>
</property>

<!-- index-links plugin -->

<property>
  <name>index.links.outlinks.host.ignore</name>
  <value>false</value>
  <description>
    Ignore outlinks that point out to the same host as the URL being indexed. 
    By default all outlinks are indexed. If db.ignore.internal.links is true (default
    value), this setting does nothing since the internal links are already
    ignored.
  </description>
</property>

<property>
  <name>index.links.inlinks.host.ignore</name>
  <value>false</value>
  <description>
    Ignore inlinks coming from the same host as the URL being indexed. By default 
    all inlinks are indexed. If db.ignore.internal.links is true (default
    value), this setting does nothing since the internal links are already
    ignored.
  </description>
</property>

<property>
  <name>index.links.hosts.only</name>
  <value>false</value>
  <description>
    This force the index-links plugin to only index the host portion of the inlinks
    or outlinks.
  </description>
</property>

<!-- HostDB settings -->
<property>
  <name>hostdb.recheck.interval</name>
  <value>86400000</value>
  <description>
    Interval between rechecks in milliseconds. Default is one week. Recheck
    interval is multiplied by the number of DNS lookup failures for a given
    host.
  </description>
</property>

<property>
  <name>hostdb.purge.failed.hosts.threshold</name>
  <value>3</value>
  <description>
    If hosts have more failed DNS lookups than this threshold, they are
    removed from the HostDB. Hosts can, of course, return if they are still
    present in the CrawlDB.
  </description>
</property>

<property>
  <name>hostdb.num.resolvers.threads</name>
  <value>25</value>
  <description>
    Number of resolver threads per reducer. Make sure your DNS resolver is
    capable of handling this value multiplied by the number of reducers.
  </description>
</property>

<property>
  <name>hostdb.check.failed</name>
  <value>true</value>
  <description>
    True if hosts for which DNS lookup failed are eligible for recheck. If
    false, hosts that failed DNS lookup more than 0 times are not eligible
    for DNS lookup.
  </description>
</property>

<property>
  <name>hostdb.check.new</name>
  <value>true</value>
  <description>
    True if newly discovered hosts eligible for DNS lookup check. If false,
    hosts that are just added to the HostDB are not eligible for DNS lookup.
  </description>
</property>

<property>
  <name>hostdb.check.known</name>
  <value>true</value>
  <description>
    True if newly already known hosts eligible for DNS lookup check. If false,
    known hosts are not eligible for DNS lookup.
  </description>
</property>

<property>
  <name>hostdb.force.check</name>
  <value>false</value>
  <description>
    If true hosts are checked regardless of their respective recheck
    intervals or status.
  </description>
</property>

<property>
  <name>hostdb.url.filter</name>
  <value>false</value>
  <description>
    Whether the records are to be passed through configured filters.
  </description>
</property>

<property>
  <name>hostdb.url.normalize</name>
  <value>false</value>
  <description>
    Whether the records are to be passed through configured normalizers.
  </description>
</property>

<property>
  <name>hostdb.numeric.fields</name>
  <value>_rs_</value>
  <description>
    Comma-separated list of CrawlDatum metadata fields for which aggregations are needed.
  </description>
</property>

<property>
  <name>hostdb.string.fields</name>
  <value>Content-Type</value>
  <description>
    Comma-separated list of CrawlDatum metadata fields for which sums are needed.
  </description>
</property>

<property>
  <name>hostdb.percentiles</name>
  <value>50,75,95,99</value>
  <description>
    Comma-separated list of percentiles that must be calculated for all numeric
    field aggregations. Host metadata will contain fields for each percentile.
  </description>
</property>

<!-- publisher properties 
      Do not forget to add the name of your publisher implementation 
      in plugin.includes ex- publish-rabbitmq -->
<property>
  <name>publisher.queue.type</name>
  <value></value>
  <description>
    Choose the type of Queue being used (ex - RabbitMQ, ActiveMq, Kafka, etc). 
    Currently there exists an implemtation for RabbitMQ producer. 
  </description>
</property>

<property>
  <name>publisher.order</name>
  <value></value>
  <description>
    The order in which the publisher queues would be loaded
  </description>
</property>

<!-- RabbitMQ publisher properties -->

<property>
  <name>rabbitmq.publisher.server.uri</name>
  <value>amqp://guest:guest@localhost:5672/</value>
  <description>
    URI with connection parameters in the form
    amqp://username:password@hostname:port/virtualHost
    where:
    username is the username for RabbitMQ server.
    password is the password for RabbitMQ server.
    hostname is where the RabbitMQ server is running.
    port is where the RabbitMQ server is listening.
    virtualHost is where where the exchange is and the user has access.
  </description>
</property>

<property>
  <name>rabbitmq.publisher.binding</name>
  <value>false</value>
  <description>
    Whether the relationship between an exchange and a queue is created
    automatically. Default "false".

    NOTE: Binding between exchanges is not supported.
  </description>
</property>

<property>
  <name>rabbitmq.publisher.binding.arguments</name>
  <value></value>
  <description>
    Arguments used in binding. It must have the form key1=value1,key2=value2.
    This value is only used when the exchange's type is headers and
    the value of 'rabbitmq.publisher.binding' property is true. In other cases
    is ignored.
  </description>
</property>

<property>
  <name>rabbitmq.publisher.exchange.name</name>
  <value></value>
  <description>
    Name for the exchange where the messages will be sent. Default "".
  </description>
</property>

<property>
  <name>rabbitmq.publisher.exchange.options</name>
  <value>type=direct,durable=true</value>
  <description>
    Options used when the exchange is created.
    Only used when the value of 'rabbitmq.publisher.binding' property is true.
    Default "type=direct,durable=true".
  </description>
</property>

<property>
  <name>rabbitmq.publisher.queue.name</name>
  <value>nutch.events.queue</value>
  <description>
    Name of the queue used to create the binding. Default "nutch.queue".
    Only used when the value of 'rabbitmq.publisher.binding' property is true.
  </description>
</property>

<property>
  <name>rabbitmq.publisher.queue.options</name>
  <value>durable=true,exclusive=false,auto-delete=false</value>
  <description>
    Options used when the queue is created.
    Only used when the value of 'rabbitmq.publisher.binding' property is true.
    Default "durable=true,exclusive=false,auto-delete=false".

    It must have the form
    durable={durable},exclusive={exclusive},auto-delete={auto-delete},arguments={arguments}
    where:
    durable is true or false
    exclusive is true or false
    auto-delete is true or false
    arguments must be the for {key1:value1;key2:value2}
  </description>
</property>

<property>
  <name>rabbitmq.publisher.routingkey</name>
  <value></value>
  <description>
    The routing key used to publish messages to specific queues.
    It is only used when the exchange type is "topic" or "direct". Default
    is the value of 'rabbitmq.publisher.queue.name' property.
  </description>
</property>

<property>
  <name>rabbitmq.publisher.headers.static</name>
  <value></value>
  <description>
    Headers to add to each message. It must have the form key1=value1,key2=value2.
  </description>
</property>

<!-- sitemap properties -->

<property>
  <name>sitemap.strict.parsing</name>
  <value>true</value>
  <description>
If true (default) the Sitemap parser rejects URLs not sharing the same
    prefix with the sitemap: a sitemap `http://example.com/catalog/sitemap.xml'
    may only contain URLs starting with `http://example.com/catalog/'.
    All other URLs are skipped.  If false the parser will allow any URLs contained
    in the sitemap.
  </description>
</property>

<property>
  <name>sitemap.url.filter</name>
  <value>true</value>
  <description>
    Filter URLs from sitemaps.
  </description>
</property>

<property>
  <name>sitemap.url.normalize</name>
  <value>true</value>
  <description>
    Normalize URLs from sitemaps.
   </description>
</property>

<property>
  <name>sitemap.url.default.sitemap.xml</name>
  <value>true</value>
  <description>
    Always try &lt;host&gt;/sitemap.xml root even if no sitemap
    is announced in /robots.txt.
   </description>
</property>

<property>
  <name>sitemap.url.overwrite.existing</name>
  <value>false</value>
  <description>
    If true, the record's existing modified time, interval and score are
    overwritten by the information in the sitemap. WARNING: overwriting
    these values may have unexpected effects on what is crawled. Use this
    only if you can trust the sitemap and if the values in the sitemap do
    fit with your crawler configuration.
   </description>
</property>

<property>
  <name>sitemap.redir.max</name>
  <value>3</value>
  <description>
    Maximum number of redirects to follow.
   </description>
</property>
</configuration><|MERGE_RESOLUTION|>--- conflicted
+++ resolved
@@ -905,7 +905,14 @@
   See https://issues.apache.org/jira/browse/NUTCH-2368</description>
 </property>
 
-<<<<<<< HEAD
+<property>
+  <name>generate.restrict.status</name>
+  <value></value>
+  <description>Select only entries of this status, see
+  https://issues.apache.org/jira/browse/NUTCH-1248</description>
+</property>
+
+
 <!-- Generator2 -->
 <property>
   <name>generate.count.keep.min.urls.per.segment</name>
@@ -942,15 +949,6 @@
 </property>
 
 
-=======
-<property>
-  <name>generate.restrict.status</name>
-  <value></value>
-  <description>Select only entries of this status, see
-  https://issues.apache.org/jira/browse/NUTCH-1248</description>
-</property>
-
->>>>>>> f1cf2ff9
 <!-- urlpartitioner properties -->
 
 <property>
