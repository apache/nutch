<?xml version="1.0"?>
<?xml-stylesheet type="text/xsl" href="configuration.xsl"?>
<!--
 Licensed to the Apache Software Foundation (ASF) under one or more
 contributor license agreements.  See the NOTICE file distributed with
 this work for additional information regarding copyright ownership.
 The ASF licenses this file to You under the Apache License, Version 2.0
 (the "License"); you may not use this file except in compliance with
 the License.  You may obtain a copy of the License at

     http://www.apache.org/licenses/LICENSE-2.0

 Unless required by applicable law or agreed to in writing, software
 distributed under the License is distributed on an "AS IS" BASIS,
 WITHOUT WARRANTIES OR CONDITIONS OF ANY KIND, either express or implied.
 See the License for the specific language governing permissions and
 limitations under the License.
-->
<!-- Do not modify this file directly.  Instead, copy entries that you -->
<!-- wish to modify from this file into nutch-site.xml and change them -->
<!-- there.  If nutch-site.xml does not already exist, create it.      -->

<configuration>

<!-- protocol-file properties -->

<property>
  <name>file.content.limit</name>
  <value>1048576</value>
  <description>The length limit for downloaded content using the file://
  protocol, in bytes. If this value is non-negative (>=0), content longer
  than it will be truncated; otherwise, no truncation at all. Do not
  confuse this setting with the http.content.limit setting.
  </description>
</property>
  
<property>
  <name>file.crawl.parent</name>
  <value>true</value>
  <description>The crawler is not restricted to the directories that you specified in the
    URLs file but it is jumping into the parent directories as well. For your own crawlings you can
    change this behavior (set to false) the way that only directories beneath the directories that you specify get
    crawled.</description>
</property>

<property>
  <name>file.crawl.redirect_noncanonical</name>
  <value>true</value>
  <description>
    If true, protocol-file treats non-canonical file names as
    redirects and does not canonicalize file names internally. A file
    name containing symbolic links as path elements is then not
    resolved and &quot;fetched&quot; but recorded as redirect with the
    canonical name (all links on path are resolved) as redirect
    target.
  </description>
</property>

<property>
  <name>file.content.ignored</name>
  <value>true</value>
  <description>If true, no file content will be saved during fetch.
  And it is probably what we want to set most of time, since file:// URLs
  are meant to be local and we can always use them directly at parsing
  and indexing stages. Otherwise file contents will be saved.
  !! NOT IMPLEMENTED YET !!
  </description>
</property>

<!-- HTTP properties -->

<property>
  <name>http.agent.name</name>
  <value></value>
  <description>HTTP 'User-Agent' request header. MUST NOT be empty - 
  please set this to a single word uniquely related to your organization.

  NOTE: You should also check other related properties:

    http.robots.agents
    http.agent.description
    http.agent.url
    http.agent.email
    http.agent.version

  and set their values appropriately.

  </description>
</property>

<property>
  <name>http.robots.agents</name>
  <value></value>
  <description>Any other agents, apart from 'http.agent.name', that the robots
  parser would look for in robots.txt. Multiple agents can be provided using 
  comma as a delimiter. eg. mybot,foo-spider,bar-crawler
  
  The ordering of agents does NOT matter and the robots parser would make 
  decision based on the agent which matches first to the robots rules.  
  Also, there is NO need to add a wildcard (ie. "*") to this string as the 
  robots parser would smartly take care of a no-match situation. 
    
  If no value is specified, by default HTTP agent (ie. 'http.agent.name') 
  would be used for user agent matching by the robots parser. 
  </description>
</property>

<property>
  <name>http.robot.rules.allowlist</name>
  <value></value>
  <description>Comma separated list of hostnames or IP addresses to ignore 
  robot rules parsing for. Use with care and only if you are explicitly
  allowed by the site owner to ignore the site's robots.txt!
  Also keep in mind: ignoring the robots.txt rules means that no robots.txt
  file is requested which may cause the following side effects:
  (1) undesired content (duplicates, private pages, etc.) excluded via
      robotst.txt rules is crawled,
  (2) the Crawl-Delay directive is ignored and
  (3) no sitemaps are detected.
  </description>
</property>

<property>
  <name>http.robots.403.allow</name>
  <value>true</value>
  <description>Some servers return HTTP status 403 (Forbidden) if
  /robots.txt doesn't exist. This should probably mean that we are
  allowed to crawl the site nonetheless. If this is set to false,
  then such sites will be treated as forbidden.</description>
</property>

<property>
  <name>http.robots.503.defer.visits</name>
  <value>true</value>
  <description>Temporarily suspend fetching from a host if the
  robots.txt response is HTTP 503 or any other 5xx server error. See
  also http.robots.503.defer.visits.delay and
  http.robots.503.defer.visits.retries</description>
</property>

<property>
  <name>http.robots.503.defer.visits.delay</name>
  <value>300000</value>
  <description>Time in milliseconds to suspend crawling a host if the
  robots.txt response is HTTP 5xx - see
  http.robots.503.defer.visits.</description>
</property>

<property>
  <name>http.robots.503.defer.visits.retries</name>
  <value>3</value>
  <description>Number of retries crawling a host if the robots.txt
  response is HTTP 5xx - see http.robots.503.defer.visits. After n
  retries the host queue is dropped for this segment/cycle.
  </description>
</property>

<property>
  <name>http.agent.description</name>
  <value></value>
  <description>Further description of our bot- this text is used in
  the User-Agent header.  It appears in parenthesis after the agent name.
  </description>
</property>

<property>
  <name>http.agent.url</name>
  <value></value>
  <description>A URL to advertise in the User-Agent header.  This will 
   appear in parenthesis after the agent name. Custom dictates that this
   should be a URL of a page explaining the purpose and behavior of this
   crawler.
  </description>
</property>

<property>
  <name>http.agent.email</name>
  <value></value>
  <description>An email address to advertise in the HTTP 'From' request
   header and User-Agent header. A good practice is to mangle this
   address (e.g. 'info at example dot com') to avoid spamming.
  </description>
</property>

<property>
  <name>http.agent.version</name>
  <value>Nutch-1.19-SNAPSHOT</value>
  <description>A version string to advertise in the User-Agent 
   header.</description>
</property>

<property>
  <name>http.agent.rotate</name>
  <value>false</value>
  <description>
    If true, instead of http.agent.name, alternating agent names are
    chosen from a list provided via http.agent.rotate.file.
  </description>
</property>

<property>
  <name>http.agent.rotate.file</name>
  <value>agents.txt</value>
  <description>
    File containing alternative user agent names to be used instead of
    http.agent.name on a rotating basis if http.agent.rotate is true.
    Each line of the file should contain exactly one agent
    specification including name, version, description, URL, etc.
  </description>
</property>

<property>
  <name>http.agent.host.cookie.file</name>
  <value>cookies.txt</value>
  <description>
    File containing per-host configured cookies.
  </description>
</property>

<property>
  <name>http.agent.host</name>
  <value></value>
  <description>Name or IP address of the host on which the Nutch crawler
  would be running. Currently this is used by 'protocol-httpclient'
  plugin.
  </description>
</property>

<property>
  <name>http.timeout</name>
  <value>10000</value>
  <description>The default network timeout, in milliseconds.</description>
</property>

<property>
  <name>http.content.limit</name>
  <value>1048576</value>
  <description>The length limit for downloaded content using the http/https
  protocols, in bytes. If this value is non-negative (>=0), content longer
  than it will be truncated; otherwise, no truncation at all. Do not
  confuse this setting with the file.content.limit setting.
  </description>
</property>

<property>
  <name>http.time.limit</name>
  <value>-1</value>
  <description>The time limit in seconds to fetch a single document.
  If this value is non-negative (>=0), the HTTP protocol implementation
  will stop reading from a socket after http.time.limit seconds have
  been spent for fetching this document.  The HTTP response is then
  marked as truncated.  The http.time.limit should be set to a longer
  time period than http.timeout, as it applies to the entire duration
  to fetch a document, not only the network timeout of a single I/O
  operation.  Note: supported only by protocol-okhttp.
  </description>
</property>

<property>
  <name>http.partial.truncated</name>
  <value>false</value>
  <description>
    If true the HTTP protocol implementation may store the content of
    partial fetches and mark the response as truncated instead of
    throwing an exception which will cause the fetch to fail.  This
    allows to use the data which has already been fetched, instead of
    retrying the fetch later.  Note: supported only by protocol-okhttp.
  </description>
</property>

<property>
  <name>http.tls.certificates.check</name>
  <value>false</value>
  <description>
    Whether to check the TLS/SSL server certificates for validity.
    If true invalid (e.g., self-signed or expired) certificates are
    rejected and the https connection is failed.  If false insecure
    TLS/SSL connections are allowed.  Note that this property is
    currently not supported by all http/https protocol plugins.
  </description>
</property>

<property>
  <name>http.proxy.host</name>
  <value></value>
  <description>The proxy hostname.  If empty, no proxy is used.</description>
</property>

<property>
  <name>http.proxy.port</name>
  <value></value>
  <description>The proxy port.</description>
</property>

<property>
  <name>http.proxy.username</name>
  <value></value>
  <description>Username for proxy. This will be used by
  'protocol-httpclient', if the proxy server requests basic, digest
  and/or NTLM authentication. To use this, 'protocol-httpclient' must
  be present in the value of 'plugin.includes' property.
  NOTE: For NTLM authentication, do not prefix the username with the
  domain, i.e. 'susam' is correct whereas 'DOMAIN\susam' is incorrect.
  </description>
</property>

<property>
  <name>http.proxy.password</name>
  <value></value>
  <description>Password for proxy. This will be used by
  'protocol-httpclient', if the proxy server requests basic, digest
  and/or NTLM authentication. To use this, 'protocol-httpclient' must
  be present in the value of 'plugin.includes' property.
  </description>
</property>

<property>
  <name>http.proxy.realm</name>
  <value></value>
  <description>Authentication realm for proxy. Do not define a value
  if realm is not required or authentication should take place for any
  realm. NTLM does not use the notion of realms. Specify the domain name
  of NTLM authentication as the value for this property. To use this,
  'protocol-httpclient' must be present in the value of
  'plugin.includes' property.
  </description>
</property>

<property>
  <name>http.auth.file</name>
  <value>httpclient-auth.xml</value>
  <description>Authentication configuration file for
  'protocol-httpclient' plugin.
  </description>
</property>

<property>
  <name>http.proxy.type</name>
  <value>HTTP</value>
  <description>
    Proxy type: HTTP or SOCKS (cf. java.net.Proxy.Type).
    Note: supported by protocol-okhttp.
  </description>
</property>

<property>
  <name>http.proxy.exception.list</name>
  <value></value>
  <description>A comma separated list of hosts that don't use the proxy 
  (e.g. intranets). Example: www.apache.org</description>
</property>

<property>
  <name>http.useHttp11</name>
  <value>true</value>
  <description>
    If true, use HTTP 1.1, if false use HTTP 1.0 .
  </description>
</property>

<property>
  <name>http.useHttp2</name>
  <value>false</value>
  <description>
    If true try HTTP/2 and fall-back to HTTP/1.1 if HTTP/2 not
    supported, if false use always HTTP/1.1.

    NOTE: HTTP/2 is currently only supported by protocol-okhttp and
    requires at runtime Java 9 and upwards or a modified Java 8 with
    support for ALPN (Application Layer Protocol Negotiation).
  </description>
</property>

<property>
  <name>http.accept.language</name>
  <value>en-us,en-gb,en;q=0.7,*;q=0.3</value>
  <description>Value of the "Accept-Language" request header field.
  This allows selecting non-English language as default one to retrieve.
  It is a useful setting for search engines build for certain national group.
  To send requests without "Accept-Language" header field, thi  property must
  be configured to contain a space character because an empty property does
  not overwrite the default.
  </description>
</property>

<property>
  <name>http.accept</name>
  <value>text/html,application/xhtml+xml,application/xml;q=0.9,*/*;q=0.8</value>
  <description>Value of the "Accept" request header field. A space character
  as value will cause that no "Accept" header field is sent in the request.
  </description>
</property>

<property>
  <name>http.accept.charset</name>
  <value>utf-8,iso-8859-1;q=0.7,*;q=0.7</value>
  <description>Value of the "Accept-Charset" request header field. A space character
  as value will cause that no "Accept-Charset" header field is sent in the request.
  </description>
</property>

<property>
  <name>http.store.responsetime</name>
  <value>true</value>
  <description>Enables us to record the response time of the 
  host which is the time period between start connection to end 
  connection of a pages host. The response time in milliseconds
  is stored in CrawlDb in CrawlDatum's meta data under key &quot;_rs_&quot;
  </description>
</property>

<property>
  <name>http.enable.if.modified.since.header</name>
  <value>true</value>
  <description>Whether Nutch sends an HTTP If-Modified-Since header. It reduces
  bandwidth when enabled by not downloading pages that respond with an HTTP
  Not-Modified header. URLs that are not downloaded are not passed through
  parse or indexing filters. If you regularly modify filters, you should force
  Nutch to also download unmodified pages by disabling this feature.
  </description>
</property>

<property>
  <name>http.enable.cookie.header</name>
  <value>true</value>
  <description>Whether Nutch sends an HTTP Cookie header. The cookie value
  is read from the CrawlDatum Cookie metadata field.
  </description>
</property>

<property>
<<<<<<< HEAD
  <name>http.connection.pool.okhttp</name>
  <value></value>
  <description>
    (EXPERT) List of 3 integer values [M,N,T]: Instantiate
    protocol-okhttp with M connection pools of size N and a keep-alive
    time of T seconds.  The product M*N should approx. correspond to
    the number of crawled hosts in one fetcher task during the
    keep-alive time.  Because OkHttp's connection pool (v4.9.1) is not
    optimized for fast look-up of connections, the pool size N should
    not exceed 1000.  To allow for efficient pooling, multiple pools
    are instantiated and connections are distributed over the pools by
    target host name.  If the property is undefined or empty a single
    pool is used with OkHttp's default size and keep-alive time. For
    OkHttp 4.9.1 the default is equivalent to a configuration value
    &quot;1,5,300&quot; - one pool with 5 idle connections and 300
    sec. keep-alive time.  See also NUTCH-2896 and
    https://square.github.io/okhttp/3.x/okhttp/okhttp3/ConnectionPool.html
  </description>
</property>

=======
  <name>http.filter.ipaddress.include</name>
  <value></value>
  <description>
    If not empty: only fetch content from these IP addresses defined
    as a comma-separated list of a single IP address, a CIDR notation,
    or one of the following pre-defined IP address types: localhost,
    loopback, sitelocal. The property http.filter.ipaddress.exclude
    can be used to block subranges in the included list of ranges.
    Note: supported only by protocol-okhttp.
  </description>
</property>

<property>
  <name>http.filter.ipaddress.exclude</name>
  <value></value>
  <description>
    If not empty: do not fetch content from these IP addresses defined
    as a comma-separated list of a single IP address, a CIDR notation,
    or one of the following pre-defined IP address types: localhost,
    loopback, sitelocal. Note: supported only by protocol-okhttp.
  </description>
</property>


>>>>>>> 6b50e19d
<!-- FTP properties -->

<property>
  <name>ftp.username</name>
  <value>anonymous</value>
  <description>ftp login username.</description>
</property>

<property>
  <name>ftp.password</name>
  <value>anonymous@example.com</value>
  <description>ftp login password.</description>
</property>

<property>
  <name>ftp.content.limit</name>
  <value>1048576</value>
  <description>The length limit for downloaded content, in bytes.
  If this value is non-negative (>=0), content longer than it will be truncated;
  otherwise, no truncation at all.
  Caution: classical ftp RFCs never defines partial transfer and, in fact,
  some ftp servers out there do not handle client side forced close-down very
  well. Our implementation tries its best to handle such situations smoothly.
  </description>
</property>

<property>
  <name>ftp.timeout</name>
  <value>60000</value>
  <description>Default timeout for ftp client socket, in millisec.
  Please also see ftp.keep.connection below.</description>
</property>

<property>
  <name>ftp.server.timeout</name>
  <value>100000</value>
  <description>An estimation of ftp server idle time, in millisec.
  Typically it is 120000 millisec for many ftp servers out there.
  Better be conservative here. Together with ftp.timeout, it is used to
  decide if we need to delete (annihilate) current ftp.client instance and
  force to start another ftp.client instance anew. This is necessary because
  a fetcher thread may not be able to obtain next request from queue in time
  (due to idleness) before our ftp client times out or remote server
  disconnects. Used only when ftp.keep.connection is true (please see below).
  </description>
</property>

<property>
  <name>ftp.keep.connection</name>
  <value>false</value>
  <description>Whether to keep ftp connection. Useful if crawling same host
  again and again. When set to true, it avoids connection, login and dir list
  parser setup for subsequent URLs. If it is set to true, however, you must
  make sure (roughly):
  (1) ftp.timeout is less than ftp.server.timeout
  (2) ftp.timeout is larger than (fetcher.threads.fetch * fetcher.server.delay)
  Otherwise there will be too many "delete client because idled too long"
  messages in thread logs.</description>
</property>

<property>
  <name>ftp.follow.talk</name>
  <value>false</value>
  <description>Whether to log dialogue between our client and remote
  server. Useful for debugging.</description>
</property>

<!-- web db properties -->
<property>
  <name>db.fetch.interval.default</name>
  <value>2592000</value>
  <description>The default number of seconds between re-fetches of a page (30 days).
  </description>
</property>

<property>
  <name>db.fetch.interval.max</name>
  <value>7776000</value>
  <description>The maximum number of seconds between re-fetches of a page
  (90 days). After this period every page in the db will be re-tried, no
  matter what is its status.
  </description>
</property>

<property>
  <name>db.fetch.schedule.class</name>
  <value>org.apache.nutch.crawl.DefaultFetchSchedule</value>
  <description>The implementation of fetch schedule. DefaultFetchSchedule simply
  adds the original fetchInterval to the last fetch time, regardless of
  page changes, whereas AdaptiveFetchSchedule (see below) tries to adapt
  to the rate at which a given page is changed. 
  </description>
</property>

<property>
  <name>db.fetch.schedule.adaptive.inc_rate</name>
  <value>0.4</value>
  <description>If a page is unmodified, its fetchInterval will be
  increased by this rate. This value should not
  exceed 0.5, otherwise the algorithm becomes unstable.</description>
</property>

<property>
  <name>db.fetch.schedule.adaptive.dec_rate</name>
  <value>0.2</value>
  <description>If a page is modified, its fetchInterval will be
  decreased by this rate. This value should not
  exceed 0.5, otherwise the algorithm becomes unstable.</description>
</property>

<property>
  <name>db.fetch.schedule.adaptive.min_interval</name>
  <value>60.0</value>
  <description>Minimum fetchInterval, in seconds.</description>
</property>

<property>
  <name>db.fetch.schedule.adaptive.max_interval</name>
  <value>31536000.0</value>
  <description>Maximum fetchInterval, in seconds (365 days).
  NOTE: this is limited by db.fetch.interval.max. Pages with
  fetchInterval larger than db.fetch.interval.max
  will be fetched anyway.</description>
</property>

<property>
  <name>db.fetch.schedule.adaptive.sync_delta</name>
  <value>true</value>
  <description>If true, try to synchronize with the time of page change.
  by shifting the next fetchTime by a fraction (sync_rate) of the difference
  between the last modification time, and the last fetch time.</description>
</property>

<property>
  <name>db.fetch.schedule.adaptive.sync_delta_rate</name>
  <value>0.3</value>
  <description>See sync_delta for description. This value should not
  exceed 0.5, otherwise the algorithm becomes unstable.</description>
</property>

<property>
  <name>db.fetch.schedule.mime.file</name>
  <value>adaptive-mimetypes.txt</value>
  <description>The configuration file for the MimeAdaptiveFetchSchedule.
  </description>
</property>

<property>
  <name>db.update.additions.allowed</name>
  <value>true</value>
  <description>If true, updatedb will add newly discovered URLs, if false
  only already existing URLs in the CrawlDb will be updated and no new
  URLs will be added.
  </description>
</property>

<property>
  <name>db.preserve.backup</name>
  <value>true</value>
  <description>If true, updatedb will keep a backup of the previous CrawlDB
  version in the old directory. In case of disaster, one can rename old to 
  current and restore the CrawlDB to its previous state.
  </description>
</property>

<property>
  <name>db.update.purge.404</name>
  <value>false</value>
  <description>If true, updatedb will add purge records with status DB_GONE
  from the CrawlDB.
  </description>
</property>

<property>
  <name>db.update.purge.orphans</name>
  <value>false</value>
  <description>If true, updatedb will permanently delete URLs marked
  as orphan from the CrawlDb. The plugin scoring-orphan needs to be
  activated to get records marked as orphan. See the plugin's options
  elsewhere in this document.
  </description>
</property>

<property>
    <name>crawldb.url.normalizers</name>
    <value>false</value>
    <description>
	!Temporary, can be overwritten with the command line!
	Normalize URLs when updating crawldb
    </description>
</property>

<property>
    <name>crawldb.url.filters</name>
    <value>false</value>
    <description>
	!Temporary, can be overwritten with the command line!
	Filter URLS when updating crawldb
    </description>
</property>

<property>
  <name>db.update.max.inlinks</name>
  <value>10000</value>
  <description>Maximum number of inlinks to take into account when updating 
  a URL score in the crawlDB. Only the best scoring inlinks are kept. 
  </description>
</property>

<property>
  <name>db.ignore.internal.links</name>
  <value>false</value>
  <description>If true, outlinks leading from a page to internal hosts or domain
  will be ignored. This is an effective way to limit the crawl to include
  only initially injected hosts or domains, without creating complex URLFilters.
  See 'db.ignore.external.links.mode'.
  </description>
</property>

<property>
  <name>db.ignore.external.links</name>
  <value>false</value>
  <description>If true, outlinks leading from a page to external hosts or domain
  will be ignored. This is an effective way to limit the crawl to include
  only initially injected hosts or domains, without creating complex URLFilters.
  See 'db.ignore.external.links.mode'.
  </description>
</property>

<property>
  <name>db.ignore.also.redirects</name>
  <value>true</value>
  <description>If true, the fetcher checks redirects the same way as
  links when ignoring internal or external links. Set to false to
  follow redirects despite the values for db.ignore.external.links and
  db.ignore.internal.links.
  </description>
</property>

<property>
  <name>db.ignore.external.links.mode</name>
  <value>byHost</value>
  <description>Alternative value is byDomain</description>
</property>

 <property>
  <name>db.ignore.external.exemptions.file</name>
  <value>db-ignore-external-exemptions.txt</value>
  <description>
    This file contains exemption rules used by 'urlfiter-ignoreexempt' plugin
  </description>
</property>

<property>
  <name>db.injector.overwrite</name>
  <value>false</value>
  <description>Whether existing records in the CrawlDB will be overwritten
  by injected records.
  </description>
</property>

<property>
  <name>db.injector.update</name>
  <value>false</value>
  <description>If true existing records in the CrawlDB will be updated with
  injected records. Old meta data is preserved. The db.injector.overwrite
  parameter has precedence.
  </description>
</property>

<property>
  <name>db.score.injected</name>
  <value>1.0</value>
  <description>The score of new pages added by the injector.
  </description>
</property>

<property>
  <name>db.score.link.external</name>
  <value>1.0</value>
  <description>The score factor for new pages added due to a link from
  another host relative to the referencing page's score. Scoring plugins
  may use this value to affect initial scores of external links.
  </description>
</property>

<property>
  <name>db.score.link.internal</name>
  <value>1.0</value>
  <description>The score factor for pages added due to a link from the
  same host, relative to the referencing page's score. Scoring plugins
  may use this value to affect initial scores of internal links.
  </description>
</property>

<property>
  <name>db.score.count.filtered</name>
  <value>false</value>
  <description>The score value passed to newly discovered pages is
  calculated as a fraction of the original page score divided by the
  number of outlinks. If this option is false, only the outlinks that passed
  URLFilters will count, if it's true then all outlinks will count.
  </description>
</property>

<property>
  <name>db.max.outlinks.per.page</name>
  <value>100</value>
  <description>The maximum number of outlinks that we'll process for a page.
  If this value is nonnegative (>=0), at most db.max.outlinks.per.page outlinks
  will be processed for a page; otherwise, all outlinks will be processed.
  </description>
</property>

<property>
  <name>db.max.outlink.length</name>
  <value>4096</value>
  <description>
    The maximum length in characters accepted for outlinks before
    applying URL normalizers and filters.  If this value is
    nonnegative (>=0), only URLs with a length in characters less or
    equal than db.max.outlink.length are accepted and then passed to
    URL normalizers and filters. Doing the length check beforehand
    avoids that normalizers or filters hang up on overlong URLs.
    Note: this property is only used to check URLs found as outlinks
    and redirects, but not for injected URLs.
  </description>
</property>

<property>
  <name>db.parsemeta.to.crawldb</name>
  <value></value>
  <description>Comma-separated list of parse metadata keys to transfer to the crawldb (NUTCH-779).
   Assuming for instance that the languageidentifier plugin is enabled, setting the value to 'lang' 
   will copy both the key 'lang' and its value to the corresponding entry in the crawldb.
  </description>
</property>

<property>
  <name>db.fetch.retry.max</name>
  <value>3</value>
  <description>The maximum number of times a URL that has encountered
  recoverable errors is generated for fetch.</description>
</property>

<property>
  <name>db.signature.class</name>
  <value>org.apache.nutch.crawl.MD5Signature</value>
  <description>The default implementation of a page signature. Signatures
  created with this implementation will be used for duplicate detection
  and removal.</description>
</property>

<property>
  <name>db.signature.text_profile.min_token_len</name>
  <value>2</value>
  <description>Minimum token length to be included in the signature.
  </description>
</property>

<property>
  <name>db.signature.text_profile.quant_rate</name>
  <value>0.01</value>
  <description>Profile frequencies will be rounded down to a multiple of
  QUANT = (int)(QUANT_RATE * maxFreq), where maxFreq is a maximum token
  frequency. If maxFreq > 1 then QUANT will be at least 2, which means that
  for longer texts tokens with frequency 1 will always be discarded.
  </description>
</property>

<property>
  <name>db.stats.score.quantiles</name>
  <value>.01,.05,.1,.2,.25,.3,.4,.5,.6,.7,.75,.8,.9,.95,.99</value>
  <description>
    Quantiles of the distribution of CrawlDatum scores shown in the
    CrawlDb statistics (command `readdb -stats').  Comma-separated
    list of floating point numbers.
  </description>
</property>

<!-- linkdb properties -->

<property>
  <name>linkdb.max.inlinks</name>
  <value>10000</value>
  <description>Maximum number of inlinks per URL to be kept in LinkDb.
  If "invertlinks" finds more inlinks than this number, only the first
  N inlinks will be stored, and the rest will be discarded.
  </description>
</property>

<property>
  <name>linkdb.ignore.internal.links</name>
  <value>true</value>
  <description>If true, when adding new links to a page, links from
  the same host are ignored.  This is an effective way to limit the
  size of the link database, keeping only the highest quality
  links.
  </description>
</property>

<property>
  <name>linkdb.ignore.external.links</name>
  <value>false</value>
  <description>If true, when adding new links to a page, links from
  the a different host are ignored.
  </description>
</property>

<property>
  <name>linkdb.max.anchor.length</name>
  <value>100</value>
  <description>
    The maximum number of characters permitted for anchor texts stored
    in LinkDb.
  </description>
</property>

<!-- generate properties -->

<property>
  <name>generate.max.count</name>
  <value>-1</value>
  <description>The maximum number of URLs in a single
  fetchlist.  -1 if unlimited. The URLs are counted according
  to the value of the parameter generate.count.mode.
  </description>
</property>

<property>
  <name>generate.count.mode</name>
  <value>host</value>
  <description>Determines how the URLs are counted for generate.max.count.
  Default value is 'host' but can be 'domain'. Note that we do not count 
  per IP in the new version of the Generator.
  </description>
</property>

<property>
  <name>generate.update.crawldb</name>
  <value>false</value>
  <description>For highly-concurrent environments, where several
  generate/fetch/update cycles may overlap, setting this to true ensures
  that generate will create different fetchlists even without intervening
  updatedb-s, at the cost of running an additional job to update CrawlDB.
  If false, running generate twice without intervening updatedb will
  generate identical fetchlists. See also crawl.gen.delay which defines
  how long items already generated are blocked.</description>
</property>

<property>
  <name>generate.min.score</name>
  <value>0</value>
  <description>Select only entries with a score larger than
  generate.min.score.</description>
</property>

<property>
  <name>generate.min.interval</name>
  <value>-1</value>
  <description>Select only entries with a retry interval lower than
  generate.min.interval. A value of -1 disables this check.</description>
</property>

<property>
  <name>generate.hostdb</name>
  <value></value>
  <description>Path to HostDB, required for the generate.max.count.expr
  and generate.fetch.delay.expr properties.
  See https://issues.apache.org/jira/browse/NUTCH-2368</description>
</property>

<property>
  <name>generate.fetch.delay.expr</name>
  <value></value>
  <description>Controls variable fetcher.server.delay via a Jexl expression and
  HostDB information. It allows you to alter fetch delay based on HostDB data.
  See https://issues.apache.org/jira/browse/NUTCH-2368</description>
</property>

<property>
  <name>generate.max.count.expr</name>
  <value></value>
  <description>Controls variable generate.max.count via a Jexl expression and
  HostDB information. It allows you to alter maxCount based on HostDB data.
  See https://issues.apache.org/jira/browse/NUTCH-2368</description>
</property>

<property>
  <name>generate.restrict.status</name>
  <value></value>
  <description>Select only entries of this status, see
  https://issues.apache.org/jira/browse/NUTCH-1248</description>
</property>


<!-- Generator2 -->
<property>
  <name>generate.count.keep.min.urls.per.segment</name>
  <value>120</value>
  <description>(Generator2 only) When distributing URLs of the same
  host/domain over segments keep at least this number of URLs together
  in one segment to avoid needless robots.txt fetches and DNS
  look-ups.</description>
</property>

<property>
  <name>generate.max.count.per.host.by.domain</name>
  <value>-1</value>
  <description>(Generator2 only) Max. number of URLs per host if
  `generate.count.mode == domain`. Unlimited if -1.
  </description>
</property>

<property>
  <name>generate.max.hosts.per.domain</name>
  <value>-1</value>
  <description>(Generator2 only) Max. number of different hosts
  allowed per domain. Unlimited if -1. Used only if
  `generate.count.mode == domain`. </description>
</property>

<property>
  <name>generate.domain.limits.file</name>
  <value></value>
  <description>(Generator2 only) Name of file with domain-specific
  limits. Used only if not empty and `generate.count.mode == domain`.
  See generate-domain-limits.txt.template for the file format.
  </description>
</property>


<!-- urlpartitioner properties -->

<property>
  <name>partition.url.mode</name>
  <value>byHost</value>
  <description>Determines how to partition URLs. Default value is 'byHost', 
  also takes 'byDomain' or 'byIP'. 
  </description>
</property>

<property>
  <name>crawl.gen.delay</name>
  <value>604800000</value>
  <description>
   This value, expressed in milliseconds, defines how long we should keep the lock on records 
   in CrawlDb that were just selected for fetching. If these records are not updated 
   in the meantime, the lock is canceled, i.e. they become eligible for selecting again.
   Default value of this is 7 days (604800000 ms). If generate.update.crawldb is false
   the property crawl.gen.delay has no effect.
  </description>
</property>

<!-- fetcher properties -->

<property>
  <name>fetcher.server.delay</name>
  <value>5.0</value>
  <description>The number of seconds the fetcher will delay between 
   successive requests to the same server. Note that this might get
   overridden by a Crawl-Delay from a robots.txt and is used ONLY if 
   fetcher.threads.per.queue is set to 1.
   </description>
</property>

<property>
  <name>fetcher.server.min.delay</name>
  <value>0.0</value>
  <description>The minimum number of seconds the fetcher will delay between 
  successive requests to the same server. This value is applicable ONLY
  if fetcher.threads.per.queue is greater than 1 (i.e. the host blocking
  is turned off).</description>
</property>

<property>
 <name>fetcher.max.crawl.delay</name>
 <value>30</value>
 <description>
 If the Crawl-Delay in robots.txt is set to greater than this value (in
 seconds) then the fetcher will skip this page, generating an error report.
 If set to -1 the fetcher will never skip such pages and will wait the
 amount of time retrieved from robots.txt Crawl-Delay, however long that
 might be.
 </description>
</property> 

<property>
 <name>fetcher.min.crawl.delay</name>
 <value>${fetcher.server.delay}</value>
 <description>
 Minimum Crawl-Delay (in seconds) accepted in robots.txt, even if the
 robots.txt specifies a shorter delay. By default the minimum Crawl-Delay
 is set to the value of `fetcher.server.delay` which guarantees that
 a value set in the robots.txt cannot make the crawler more aggressive
 than the default configuration.
 </description>
</property>

<property>
  <name>fetcher.threads.fetch</name>
  <value>10</value>
  <description>The number of FetcherThreads the fetcher should use.
  This is also determines the maximum number of requests that are
  made at once (each FetcherThread handles one connection). The total
  number of threads running in distributed mode will be the number of
  fetcher threads * number of nodes as fetcher has one map task per node.
  </description>
</property>

<property>
  <name>fetcher.threads.start.delay</name>
  <value>10</value>
  <description>Delay in milliseconds between starting Fetcher threads
  to avoid that all threads simultaneously fetch the first pages and
  cause that DNS or other resources are temporarily exhausted.
  </description>
</property>

<property>
  <name>fetcher.threads.per.queue</name>
  <value>1</value>
  <description>This number is the maximum number of threads that
    should be allowed to access a queue at one time. Setting it to 
    a value > 1 will cause the Crawl-Delay value from robots.txt to
    be ignored and the value of fetcher.server.min.delay to be used
    as a delay between successive requests to the same server instead 
    of fetcher.server.delay.
   </description>
</property>

<property>
  <name>fetcher.queue.mode</name>
  <value>byHost</value>
  <description>Determines how to put URLs into queues. Default value
  is 'byHost', also takes 'byDomain' or 'byIP'. Crawl delays are
  implemented on the level of fetcher queues.
  </description>
</property>

<property>
  <name>http.log.exceptions.suppress.stack</name>
  <value>java.net.UnknownHostException,java.net.NoRouteToHostException</value>
  <description>Comma-separated list of exceptions not shown with full
  stack trace in logs of fetcher and HTTP protocol implementations.
  The logs may shrink in size significantly, e.g., when for a large
  unrestricted web crawl unknown hosts are logged shortly without full
  stack trace.  The full class name of the exception class (extending
  Throwable) including the package path must be specified.</description>
</property>

<property>
  <name>fetcher.parse</name>
  <value>false</value>
  <description>If true, fetcher will parse content. Default is false, which means
  that a separate parsing step is required after fetching is finished.</description>
</property>

<property>
  <name>fetcher.store.content</name>
  <value>true</value>
  <description>If true, fetcher will store content.</description>
</property>

<property>
  <name>fetcher.signature</name>
  <value>false</value>
  <description>If true, fetcher will generate the signature for
  successfully fetched documents even if the content is not parsed by
  fetcher (see property fetcher.parse).  Default is false, which means
  that the signature is calculated when parsing either by the fetcher
  or during the parsing step.  Note that a non-parsing fetcher can
  only generate signatures based on the binary content and not on the
  textual content. An appropriate signature class should be chosen
  (see property db.signature.class).
  </description>
</property>

<property>
  <name>fetcher.timelimit.mins</name>
  <value>-1</value>
  <description>This is the number of minutes allocated to the fetching.
  Once this value is reached, any remaining entry from the input URL list is skipped 
  and all active queues are emptied. The default value of -1 deactivates the time limit.
  </description>
</property>

<property>
  <name>fetcher.max.exceptions.per.queue</name>
  <value>-1</value>
  <description>The maximum number of protocol-level exceptions
  (e.g. timeouts) or HTTP status codes mapped to ProtocolStatus.EXCEPTION
  per host (or IP) queue. Once this value is reached, any remaining entries
  from this queue are purged, effectively stopping the fetching from this
  host/IP. The default value of -1 deactivates this limit.
  </description>
</property>

<property>
  <name>fetcher.exceptions.per.queue.delay</name>
  <value>${fetcher.server.delay}</value>
  <description>Initial value (in seconds) of an additional dynamic
  delay slowing down fetches from a queue after an exception has
  occurred (see also fetcher.max.exceptions.per.queue). Starting with
  the initial value the delay doubles with every observed exception:

    delay = fetcher.exceptions.per.queue.delay * 2^num_exception_in_queue

  An initial value of 0.0 disables this exponential backoff mechanism.
  </description>
</property>

<property>
  <name>fetcher.throughput.threshold.pages</name>
  <value>-1</value>
  <description>The threshold of minimum pages per second. If the fetcher downloads less
  pages per second than the configured threshold, the fetcher stops, preventing slow queue's
  from stalling the throughput. This threshold must be an integer. This can be useful when
  fetcher.timelimit.mins is hard to determine. The default value of -1 disables this check.
  </description>
</property>

<property>
  <name>fetcher.throughput.threshold.retries</name>
  <value>5</value>
  <description>The number of times the fetcher.throughput.threshold.pages is allowed to be exceeded.
  This settings prevents accidental slow downs from immediately killing the fetcher thread.
  </description>
</property>

<property>
  <name>fetcher.throughput.threshold.check.after</name>
  <value>5</value>
  <description>The number of minutes after which the throughput check is enabled.</description>
</property>

<property>
  <name>fetcher.threads.timeout.divisor</name>
  <value>2</value>
  <description>(EXPERT)The thread time-out divisor to use. By default threads have a time-out
  value of mapreduce.task.timeout / 2. Increase this setting if the fetcher waits too
  long before killing hanged threads. Be careful, a too high setting (+8) will most likely kill the
  fetcher threads prematurely.
  </description>
</property>

<property>
  <name>fetcher.queue.depth.multiplier</name>
  <value>50</value>
  <description>(EXPERT)The fetcher buffers the incoming URLs into queues based on the [host|domain|IP]
  (see param fetcher.queue.mode). The depth of the queue is the number of threads times the value of this parameter.
  A large value requires more memory but can improve the performance of the fetch when the order of the URLS in the fetch list
  is not optimal.
  </description>
</property>

<property>
  <name>fetcher.follow.outlinks.depth</name>
  <value>-1</value>
  <description>(EXPERT)When fetcher.parse is true and this value is greater than 0 the fetcher will extract outlinks
  and follow until the desired depth is reached. A value of 1 means all generated pages are fetched and their first degree
  outlinks are fetched and parsed too. Be careful, this feature is in itself agnostic of the state of the CrawlDB and does not
  know about already fetched pages. A setting larger than 2 will most likely fetch home pages twice in the same fetch cycle.
  It is highly recommended to set db.ignore.external.links to true to restrict the outlink follower to URLs within the same
  domain. When disabled (false) the feature is likely to follow duplicates even when depth=1.
  A value of -1 of 0 disables this feature.
  </description>
</property>

<property>
  <name>fetcher.follow.outlinks.num.links</name>
  <value>4</value>
  <description>(EXPERT)The number of outlinks to follow when fetcher.follow.outlinks.depth is enabled. Be careful, this can multiply
  the total number of pages to fetch. This works with fetcher.follow.outlinks.depth.divisor, by default settings the followed outlinks
  at depth 1 is 8, not 4.
  </description>
</property>

<property>
  <name>fetcher.follow.outlinks.depth.divisor</name>
  <value>2</value>
  <description>(EXPERT)The divisor of fetcher.follow.outlinks.num.links per fetcher.follow.outlinks.depth. This decreases the number
  of outlinks to follow by increasing depth. The formula used is: outlinks = floor(divisor / depth * num.links). This prevents
  exponential growth of the fetch list.
  </description>
</property>

<property>
  <name>fetcher.follow.outlinks.ignore.external</name>
  <value>true</value>  
  <description>Whether to ignore or follow external links. Set db.ignore.external.links to false and this to true to store outlinks
  in the output but not follow them. If db.ignore.external.links is true this directive is ignored.
  </description>
</property>

<property>
  <name>fetcher.bandwidth.target</name>
  <value>-1</value>  
  <description>Target bandwidth in kilobits per sec for each mapper instance. This is used to adjust the number of 
  fetching threads automatically (up to fetcher.maxNum.threads). A value of -1 deactivates the functionality, in which case
  the number of fetching threads is fixed (see fetcher.threads.fetch).</description>
</property>

<property>
  <name>fetcher.maxNum.threads</name>
  <value>25</value>  
  <description>Max number of fetch threads allowed when using fetcher.bandwidth.target. Defaults to fetcher.threads.fetch if unspecified or
  set to a value lower than it. </description>
</property>

<property>
  <name>fetcher.bandwidth.target.check.everyNSecs</name>
  <value>30</value>  
  <description>(EXPERT) Value in seconds which determines how frequently we should reassess the optimal number of fetch threads when using
   fetcher.bandwidth.target. Defaults to 30 and must be at least 1.</description>
</property>

<property>
  <name>fetcher.store.robotstxt</name>
  <value>false</value>
  <description>If true (and fetcher.store.content is also true),
  fetcher will store the robots.txt response content and status for
  debugging or archival purposes. The robots.txt is added to the
  content/ folder of the fetched segment.
  </description>
</property>

<property>
  <name>fetcher.store.404s</name>
  <value>false</value>
  <description>If true, fetcher will also store the content of 404s and other
  non-successful responses for debugging or archival purposes.</description>
</property>

<property>
  <name>fetcher.store.warc</name>
  <value>false</value>
  <description>If true, fetcher will write WARC files.
  </description>
</property>

<property>
  <name>fetcher.robotstxt.archiving.filter.url</name>
  <value>false</value>
  <description>Skip archiving of a robots.txt response if the URL is
  rejected by URL filters.</description>
</property>

<property>
  <name>fetcher.robotstxt.archiving.filter.mime</name>
  <value>false</value>
  <description>Skip archiving of a robots.txt response if the detected
  MIME type does not match one listed in the property
  fetcher.robotstxt.archiving.filter.mime.accept</description>
</property>

<property>
  <name>fetcher.robotstxt.archiving.filter.mime.accept</name>
  <value>text/plain,text/x-robots</value>
  <description>Comma-separated list of MIME types allowed for
  successfully fetched robots.txt responses. Only used if
  fetcher.robotstxt.archiving.filter.mime is true.</description>
</property>

<property>
  <name>fetcher.robotstxt.archiving.check.robotstxt</name>
  <value>false</value>
  <description>Verify whether a redirected robots.txt is allowed by
  the robots.txt of the target host. If not skip archiving the
  robots.txt response.  Not applied if the URL file part (path and
  query) is `/robots.txt` as this path is assumed to be always
  allowed.</description>
</property>

<property>
	<name>fetcher.publisher</name>
	<value>false</value>
	<description>Set this value to true if you want to use an implementation of the Publisher/Subscriber model. Make sure to set corresponding
	Publisher implementation specific properties</description>
</property> 

<property>
  <name>fetcher.filter.urls</name>
  <value>false</value>
  <description>Whether fetcher will filter URLs (with the configured URL filters).</description>
</property>

<property>
  <name>fetcher.normalize.urls</name>
  <value>false</value>
  <description>Whether fetcher will normalize URLs (with the configured URL normalizers).</description>
</property>

<property>
  <name>http.redirect.max</name>
  <value>0</value>
  <description>The maximum number of redirects the fetcher will follow when
  trying to fetch a page. If set to negative or 0, fetcher won't immediately
  follow redirected URLs, instead it will record them for later fetching.
  </description>
</property>

<property>
  <name>http.redirect.max.exceeded.skip</name>
  <value>false</value>
  <description>
    Whether to skip the last URL in a redirect chain when when redirects
    are followed (http.redirect.max > 0) and the maximum number of redirects
    in a chain is exceeded (redirect_count > http.redirect.max).
    If not skipped the redirect target URLs are stored as `linked`
    and fetched in one of the following cycles. See also NUTCH-2748.
  </description>
</property>

<property>
  <name>fetcher.redirect.dedupcache.seconds</name>
  <value>-1</value>
  <description>
    The maximum time in seconds fetcher will cache redirects for
    deduplication.  If the same redirect URL is seen again withing
    this time it is skipped. This allows to avoid pathological cases
    where many or most of the URLs of a host are redirected to the
    same URL, eg. a page to login, accept cookies, indicating an
    error.  A value less or equal zero disables redirect deduplication.
    Caveat: This may break setting cookies via recursive redirect chains.
  </description>
</property>

<property>
  <name>fetcher.redirect.dedupcache.size</name>
  <value>1000</value>
  <description>
    The maximum size of the cache to deduplicate redirects,
    see `fetcher.redirect.dedupcache.seconds`.
  </description>
</property>


<!-- SegmentReader -->
<property>
  <name>segment.reader.content.recode</name>
  <value>false</value>
  <description>
    SegmentReader when dumping segments: If true try to recode content
    of HTML documents from the original encoding to UTF-8. Note, this
    property can be overwritten by SegmentReader command-line options.
  </description>
</property>



<!--  any23 plugin properties -->

<property>
    <name>any23.extractors</name>
    <value>html-microdata</value>
    <description>Comma-separated list of Any23 extractors (a list of extractors is available here: http://any23.apache.org/getting-started.html)</description>
</property>

<property>
    <name>any23.content_types</name>
    <value>text/html,application/xhtml+xml</value>
    <description>Comma-separated list of content-types onto which Any23 extractors should be applied (see http://www.iana.org/assignments/media-types/). If empty, all content-types are supported.</description>
</property>

<!-- moreindexingfilter plugin properties -->

<property>
  <name>moreIndexingFilter.indexMimeTypeParts</name>
  <value>true</value>
  <description>Determines whether the index-more plugin will split the mime-type
  in sub parts, this requires the type field to be multi valued. Set to true for backward
  compatibility. False will not split the mime-type.
  </description>
</property>

<property>
  <name>moreIndexingFilter.mapMimeTypes</name>
  <value>false</value>
  <description>Determines whether MIME-type mapping is enabled. It takes a
  plain text file with mapped MIME-types. With it the user can map both
  application/xhtml+xml and text/html to the same target MIME-type so it
  can be treated equally in an index. See conf/contenttype-mapping.txt.
  </description>
</property>

<property>
  <name>moreIndexingFilter.mapMimeTypes.field</name>
  <value></value>
  <description>It's used if moreIndexingFilter.mapMimeTypes is true. Indicates the field
  where the mapped MIME-type must be written. If it's empty or unset, the content of the field "type"
  will be replaced by the mapped MIME-type.
  </description>
</property>

<!-- AnchorIndexing filter plugin properties -->

<property>
  <name>anchorIndexingFilter.deduplicate</name>
  <value>false</value>
  <description>With this enabled the indexer will case-insensitive deduplicate anchors
  before indexing. This prevents possible hundreds or thousands of identical anchors for
  a given page to be indexed but will affect the search scoring (i.e. tf=1.0f).
  </description>
</property>

<!-- indexingfilter plugin properties -->

<property>
  <name>indexingfilter.order</name>
  <value></value>
  <description>The order by which index filters are applied.
  If empty, all available index filters (as dictated by properties
  plugin-includes and plugin-excludes above) are loaded and applied in system
  defined order. If not empty, only named filters are loaded and applied
  in given order. For example, if this property has value:
  org.apache.nutch.indexer.basic.BasicIndexingFilter org.apache.nutch.indexer.more.MoreIndexingFilter
  then BasicIndexingFilter is applied first, and MoreIndexingFilter second.
  
  Filter ordering might have impact on result if one filter depends on output of
  another filter.
  </description>
</property>

<property>
  <name>indexer.score.power</name>
  <value>0.5</value>
  <description>Determines the power of link analyis scores. The boost
  of each page is set to <i>score<sup>scorePower</sup></i> where
  <i>score</i> is its link analysis score and <i>scorePower</i> is the
  value of this parameter.  This is compiled into indexes, so, when
  this is changed, pages must be re-indexed for it to take
  effect.</description>
</property>

<property>
  <name>indexer.max.title.length</name>
  <value>100</value>
  <description>The maximum number of characters of a title that are indexed. A value of -1 disables this check.
  </description>
</property>

<property>
  <name>indexer.max.content.length</name>
  <value>-1</value>
  <description>The maximum number of characters of a content that are indexed.
  Content beyond the limit is truncated. A value of -1 disables this check.
  </description>
</property>

<property>
  <name>indexer.add.domain</name>
  <value>false</value>
  <description>Whether to add the domain field to a NutchDocument.</description>
</property>

<property>
  <name>indexer.skip.notmodified</name>
  <value>false</value>
  <description>Whether the indexer will skip records with a db_notmodified status.
  </description>
</property>

<property>
  <name>indexer.delete.robots.noindex</name>
  <value>false</value>
  <description>Whether the indexer will delete documents marked by robots=noindex
  </description>
</property>

<property>
  <name>indexer.delete.skipped.by.indexingfilter</name>
  <value>false</value>
  <description>Whether the indexer will delete documents that were skipped by indexing filters
  </description>
</property>

<property>
  <name>indexer.indexwriters.file</name>
  <value>index-writers.xml</value>
  <description>The configuration file for index writers.</description>
</property>

<!-- Exchanges properties -->

<property>
  <name>exchanges.exchanges.file</name>
  <value>exchanges.xml</value>
  <description>The configuration file used by the Exchange component.</description>
</property>

<!-- URL normalizer properties -->

<property>
  <name>urlnormalizer.order</name>
  <value>org.apache.nutch.net.urlnormalizer.basic.BasicURLNormalizer org.apache.nutch.net.urlnormalizer.regex.RegexURLNormalizer</value>
  <description>Order in which normalizers will run. If any of these isn't
  activated it will be silently skipped. If other normalizers not on the
  list are activated, they will run in random order after the ones
  specified here are run.
  </description>
</property>

<property>
  <name>urlnormalizer.regex.file</name>
  <value>regex-normalize.xml</value>
  <description>Name of the config file used by the RegexUrlNormalizer class.
  </description>
</property>

<property>
  <name>urlnormalizer.loop.count</name>
  <value>1</value>
  <description>Optionally loop through normalizers several times, to make
  sure that all transformations have been performed.
  </description>
</property>

<property>
  <name>urlnormalizer.basic.host.idn</name>
  <value></value>
  <description>Let urlnormalizer-basic
  (org.apache.nutch.net.urlnormalizer.basic.BasicURLNormalizer)
  normalize Internationalized Domain Names (IDNs). Possible values
  are: `toAscii` - convert the Unicode form to the ASCII (Punycode)
  representation, `toUnicode` - convert ASCII (Punycode) to Unicode,
  or if left empty no normalization of IDNs is performed.
  </description>
</property>

<property>
  <name>urlnormalizer.basic.host.trim-trailing-dot</name>
  <value>false</value>
  <description>urlnormalizer-basic: Trim a trailing dot in host names:
  `https://example.org./` is normalized to `https://example.org/`.
  </description>
</property>

<property>
  <name>urlnormalizer.protocols.file</name>
  <value>protocols.txt</value>
  <description>urlnormalizer-protocol configuration file</description>
</property>

<property>
  <name>urlnormalizer.protocols.rules</name>
  <value></value>
  <description>urlnormalizer-protocol rule definitions: if not empty,
  takes precedence over rules defined in the rule file (see
  urlnormalizer.protocols.file)</description>
</property>


<!-- mime properties -->

<!--
<property>
  <name>mime.types.file</name>
  <value>tika-mimetypes.xml</value>
  <description>Name of file in CLASSPATH containing filename extension and
  magic sequence to mime types mapping information. Overrides the default Tika config 
  if specified.
  </description>
</property>
-->

<property>
  <name>mime.type.magic</name>
  <value>true</value>
  <description>Defines if the mime content type detector uses magic resolution.
  </description>
</property>

<!-- plugin properties -->

<property>
  <name>plugin.folders</name>
  <value>plugins</value>
  <description>Directories where Nutch plugins are located.  Each
  element may be a relative or absolute path.  If absolute, it is used
  as is.  If relative, it is searched for on the classpath.</description>
</property>

<property>
  <name>plugin.auto-activation</name>
  <value>true</value>
  <description>Defines if some plugins that are not activated regarding
  the plugin.includes and plugin.excludes properties must be automatically
  activated if they are needed by some active plugins.
  </description>
</property>

<property>
  <name>plugin.includes</name>
  <value>protocol-http|urlfilter-(regex|validator)|parse-(html|tika)|index-(basic|anchor)|indexer-solr|scoring-opic|urlnormalizer-(pass|regex|basic)</value>
  <description>Regular expression naming plugin directory names to
  include.  Any plugin not matching this expression is excluded.
  By default Nutch includes plugins to crawl HTML and various other
  document formats via HTTP/HTTPS and indexing the crawled content
  into Solr.  More plugins are available to support more indexing
  backends, to fetch ftp:// and file:// URLs, for focused crawling,
  and many other use cases.
  </description>
</property>

<property>
  <name>plugin.excludes</name>
  <value></value>
  <description>Regular expression naming plugin directory names to exclude.  
  </description>
</property>

<property>
  <name>urlmeta.tags</name>
  <value></value>
  <description>
    To be used in conjunction with features introduced in NUTCH-655, which allows
    for custom metatags to be injected alongside your crawl URLs. Specifying those
    custom tags here will allow for their propagation into a pages outlinks, as
    well as allow for them to be included as part of an index.
    Values should be comma-delimited. ("tag1,tag2,tag3") Do not pad the tags with
    white-space at their boundaries, if you are using anything earlier than Hadoop-0.21. 
  </description>
</property>

<!-- parser properties -->

<property>
  <name>parse.plugin.file</name>
  <value>parse-plugins.xml</value>
  <description>The name of the file that defines the associations between
  content-types and parsers.</description>
</property>

<property>
  <name>parser.character.encoding.default</name>
  <value>windows-1252</value>
  <description>The character encoding to fall back to when no other information
  is available</description>
</property>

<property>
  <name>encodingdetector.charset.min.confidence</name>
  <value>-1</value>
  <description>A integer between 0-100 indicating minimum confidence value
  for charset auto-detection. Any negative value disables auto-detection.
  </description>
</property>

<property>
  <name>parser.caching.forbidden.policy</name>
  <value>content</value>
  <description>If a site (or a page) requests through its robot metatags
  that it should not be shown as cached content, apply this policy. Currently
  three keywords are recognized: "none" ignores any "noarchive" directives.
  "content" doesn't show the content, but shows summaries (snippets).
  "all" doesn't show either content or summaries.</description>
</property>

<property>
  <name>parser.html.impl</name>
  <value>neko</value>
  <description>HTML Parser implementation. Currently the following keywords
  are recognized: "neko" uses NekoHTML, "tagsoup" uses TagSoup.
  </description>
</property>

<property>
  <name>parser.html.form.use_action</name>
  <value>false</value>
  <description>If true, HTML parser will collect URLs from form action
  attributes. This may lead to undesirable behavior (submitting empty
  forms during next fetch cycle). If false, form action attribute will
  be ignored.</description>
</property>

<property>
  <name>parser.html.outlinks.ignore_tags</name>
  <value></value>
  <description>Comma separated list of HTML tags, from which outlinks 
  shouldn't be extracted. Nutch takes links from: a, area, form, frame, 
  iframe, script, link, img. If you add any of those tags here, it
  won't be taken. Default is empty list. Probably reasonable value
  for most people would be "img,script,link".</description>
</property>

<property>
	<name>parser.html.outlinks.htmlnode_metadata_name</name>
	<value></value>
	<description>if not empty, the source nodename of a found outlink will
		be set in the metadata with this name into the outlink</description>
</property>

<property>
  <name>parser.html.line.separators</name>
  <value>article,aside,blockquote,canvas,dd,div,dl,dt,fieldset,figcaption,figure,footer,form,h1,h2,h3,h4,h5,h6,header,hr,li,main,nav,noscript,ol,output,p,pre,section,table,tfoot,ul,video</value>
 <description>Comma separated list of HTML tags. Newline will be added to the
  parsed text after these tages.
  The default list above are the block-level HTML elements.
  Tags must be in lower case.
  To disable this feature, leave the list empty.</description>
</property>

<property>
  <name>htmlparsefilter.order</name>
  <value></value>
  <description>The order by which HTMLParse filters are applied.
  If empty, all available HTMLParse filters (as dictated by properties
  plugin-includes and plugin-excludes above) are loaded and applied in system
  defined order. If not empty, only named filters are loaded and applied
  in given order.
  HTMLParse filter ordering MAY have an impact
  on end result, as some filters could rely on the metadata generated by a previous filter.
  </description>
</property>

<property>
  <name>parsefilter.naivebayes.trainfile</name>
  <value>naivebayes-train.txt</value>
  <description>Set the name of the file to be used for Naive Bayes training. The format will be: 
Each line contains two tab separated parts
There are two columns/parts:
1. "1" or "0", "1" for relevant and "0" for irrelevant documents.
2. Text (text that will be used for training)

Each row will be considered a new "document" for the classifier.
CAUTION: Set the parser.timeout to -1 or a bigger value than 30, when using this classifier.
  </description>
</property>

<property>
  <name>parsefilter.naivebayes.wordlist</name>
  <value>naivebayes-wordlist.txt</value>
  <description>Put the name of the file you want to be used as a list of 
  important words to be matched in the url for the model filter. The format should be one word per line.
  </description>
</property>

<property>
  <name>parser.timeout</name>
  <value>30</value>
  <description>Timeout in seconds for the parsing of a document, otherwise treats it as an exception and 
  moves on the the following documents. This parameter is applied to any Parser implementation. 
  Set to -1 to deactivate, bearing in mind that this could cause
  the parsing to crash because of a very long or corrupted document.
  </description>
</property>

<property>
  <name>parse.filter.urls</name>
  <value>true</value>
  <description>Whether the parser will filter URLs (with the configured URL filters).</description>
</property>

<property>
  <name>parse.normalize.urls</name>
  <value>true</value>
  <description>Whether the parser will normalize URLs (with the configured URL normalizers).</description>
</property>

<property>
  <name>parser.skip.truncated</name>
  <value>true</value>
  <description>Boolean value for whether we should skip parsing for truncated documents. By default this 
  property is activated due to extremely high levels of CPU which parsing can sometimes take.  
  </description>
</property>

<property>
  <name>parser.store.text</name>
  <value>true</value>
  <description>If true (default value), parser will store parse text (parse_text directory within the segment).</description>
</property>


<!--
<property>
  <name>tika.htmlmapper.classname</name>
  <value>org.apache.tika.parser.html.IdentityHtmlMapper</value>
  <description>Classname of Tika HTMLMapper to use. Influences the elements included in the DOM and hence
  the behavior of the HTMLParseFilters.
  </description>
</property>
-->

<property>
 <name>tika.config.file</name>
 <value>tika-config.xml</value>
 <description>Nutch-specific Tika config file</description>
</property>

<property>
  <name>tika.uppercase.element.names</name>
  <value>true</value>
  <description>Determines whether TikaParser should uppercase the element name while generating the DOM
  for a page, as done by Neko (used per default by parse-html)(see NUTCH-1592).
  </description>
</property>

<property>
  <name>tika.extractor</name>
  <value>none</value>
  <description>
  Which text extraction algorithm to use. Valid values are: boilerpipe or none.
  </description>
</property>

<property> 
  <name>tika.extractor.boilerpipe.algorithm</name>
  <value>ArticleExtractor</value>
  <description> 
  Which Boilerpipe algorithm to use. Valid values are: DefaultExtractor, ArticleExtractor
  or CanolaExtractor.
  </description>
</property>

<property>
  <name>tika.extractor.boilerpipe.mime.types</name>
  <value>text/html,application/xhtml+xml</value>
  <description>
    Comma-separated list of MIME types accepted for Boilerpipe extraction,
    documents of other MIME types are not passed to the Boilerpipe extractor.
  </description>
</property>

<property>
  <name>tika.parse.embedded</name>
  <value>true</value>
  <description>
    Whether parse-tika shall parse embedded documents (even recursively).
  </description>
</property>

<!-- urlfilter plugin properties -->

<property>
  <name>urlfilter.domain.file</name>
  <value>domain-urlfilter.txt</value>
  <description>Name of file on CLASSPATH containing either top level domains or
  hostnames used by urlfilter-domain (DomainURLFilter) plugin.</description>
</property>

<property>
  <name>urlfilter.regex.file</name>
  <value>regex-urlfilter.txt</value>
  <description>Name of file on CLASSPATH containing regular expressions
  used by urlfilter-regex (RegexURLFilter) plugin.</description>
</property>

<property>
  <name>urlfilter.automaton.file</name>
  <value>automaton-urlfilter.txt</value>
  <description>Name of file on CLASSPATH containing regular expressions
  used by urlfilter-automaton (AutomatonURLFilter) plugin.</description>
</property>

<property>
  <name>urlfilter.prefix.file</name>
  <value>prefix-urlfilter.txt</value>
  <description>Name of file on CLASSPATH containing url prefixes
  used by urlfilter-prefix (PrefixURLFilter) plugin.</description>
</property>

<property>
  <name>urlfilter.suffix.file</name>
  <value>suffix-urlfilter.txt</value>
  <description>Name of file on CLASSPATH containing url suffixes
  used by urlfilter-suffix (SuffixURLFilter) plugin.</description>
</property>

<property>
  <name>urlfilter.fast.file</name>
  <value>fast-urlfilter.txt</value>
  <description>Name of file on CLASSPATH containing regular expressions
  used by urlfilter-fast (FastURLFilter) plugin.</description>
</property>

<property>
  <name>urlfilter.order</name>
  <value></value>
  <description>The order by which URL filters are applied.
  If empty, all available url filters (as dictated by properties
  plugin-includes and plugin-excludes above) are loaded and applied in system
  defined order. If not empty, only named filters are loaded and applied
  in given order. For example, if this property has value:
  org.apache.nutch.urlfilter.regex.RegexURLFilter org.apache.nutch.urlfilter.prefix.PrefixURLFilter
  then RegexURLFilter is applied first, and PrefixURLFilter second.
  Since all filters are AND'ed, filter ordering does not have impact
  on end result, but it may have performance implication, depending
  on relative expensiveness of filters.
  </description>
</property>

<!-- scoring filters properties -->

<property>
  <name>scoring.filter.order</name>
  <value></value>
  <description>The order in which scoring filters are applied.  This
  may be left empty (in which case all available scoring filters will
  be applied in system defined order), or a space separated list of
  implementation classes.
  </description>
</property>

<!-- scoring-depth properties
 Add 'scoring-depth' to the list of active plugins
 in the parameter 'plugin.includes' in order to use it.
 -->

<property>
  <name>scoring.depth.max</name>
  <value>1000</value>
  <description>Max depth value from seed allowed by default.
  Can be overridden on a per-seed basis by specifying "_maxdepth_=VALUE"
  as a seed metadata. This plugin adds a "_depth_" metadatum to the pages
  to track the distance from the seed it was found from. 
  The depth is used to prioritise URLs in the generation step so that
  shallower pages are fetched first.
  </description>
</property>

<!-- scoring similarity properties
Add scoring-similarity to the list of active plugins
 in the parameter 'plugin.includes' in order to use it. 
For more detailed information on the working of this filter 
visit https://cwiki.apache.org/confluence/display/NUTCH/SimilarityScoringFilter -->

<property>
    <name>scoring.similarity.model</name>
    <value>cosine</value>
    <description>The type of similarity metric to use. Eg - cosine (which is, currently, the only available model).
      Please make sure to set the model specific properties for the scoring to function properly. 
      Description of these properties can be found on the wiki.
    </description>
</property>

 <property>
  <name>scoring.similarity.ngrams</name>
  <value>1,1</value>
  <description>Specifies the min 'n' and max 'n' in ngrams as comma-separated.
    If one value is specified as 'n', it will be used for both the min 'n' and max 'n' in ngrams.
  </description>
</property>

<property>
    <name>cosine.goldstandard.file</name>
    <value>goldstandard.txt</value>
    <description>Path to the gold standard file which contains all the relevant text and terms, 
      pertaining to the domain.
    </description>
</property>

 <property>
    <name>scoring.similarity.stopword.file</name>
    <value>stopwords.txt</value>
    <description>Name of the stopword text file. The user can specify a custom list of stop words 
      in a text file. Each new stopword should be on a new line.
    </description>
</property>

<!-- scoring filter orphan properties -->

<property>
  <name>scoring.orphan.mark.gone.after</name>
  <value>2592000</value>
  <description>Time in seconds after which orphaned
  pages are marked as gone. Default is 30 days.
  </description>
</property>

<property>
  <name>scoring.orphan.mark.orphan.after</name>
  <value>3456000</value>
  <description>Time in seconds after which orphaned
  pages are marked as gone. Default is 40 days.
  </description>
</property>


<!-- scoring-adaptive -->
<property>
  <name>scoring.adaptive.factor.fetchtime</name>
  <value>.01</value>
  <description>
    Generator sort value factor for pages to be (re)fetched based on the time
    (in days) elapsed since the scheduled fetch time:
        generator_sort_value += (factor * days_elapsed)
  </description>
</property>

<property>
  <name>scoring.adaptive.factor.lastseentime</name>
  <value>.005</value>
  <description>
    Generator sort value factor for pages to be (re)fetched based on
    the time (in days) elapsed since a URL has been seen as seed or
    link.  URLs not seen since long are penalized by this factor
    (opposed to scoring.adaptive.factor.fetchtime which prefers pages
    not revisited for a longer period of time):
        generator_sort_value -= (factor * days_since_last_seen)
  </description>
</property>

<property>
  <name>scoring.adaptive.penalty.fetch_retry</name>
  <value>.1</value>
  <description>
    Factor penalizing pages not successfully fetched for each failed fetch trial:
        generator_sort_value -= (penalty * retries_since_fetch)
  </description>
</property>

<property>
  <name>scoring.adaptive.boost.injected</name>
  <value>.2</value>
  <description>
   Boost recently injected URLs (injected within the last 7 days):
	generator_sort_value += injected_boost
  </description>
</property>

<property>
  <name>scoring.adaptive.sort.by_status.file</name>
  <value>adaptive-scoring.txt</value>
  <description>
    File containing generator sort values (penalize/boost) by CrawlDatum status.
    See file / template for more information.
  </description>
</property>

<property>
  <name>scoring.adaptive.mark.orphan.after</name>
   <value>518400</value>
   <description>
     Time span (in minutes) after which a page not seen anymore by inlink or
     seed is marked as orpaned. Default = 518400 minutes = one year.
   </description>
</property>

<property>
  <name>scoring.adaptive.mark.gone.orphan.after</name>
   <value>172800</value>
   <description>
     Time span (in minutes) after which a gone page not seen anymore
     by inlink or seed is marked as orpaned. Also duplicates and unfetched pages
     with a retry count >= 3 are considered as gone.
     Default = 172800 minutes = four month.
   </description>
</property>

<property>
  <name>scoring.adaptive.mark.redirect.orphan.after</name>
   <value>518400</value>
   <description>
     Time span (in minutes) after which a redirect not seen anymore by inlink
     or seed is marked as orpaned. Default = 518400 minutes = one year.
   </description>
</property>

<property>
  <name>scoring.adaptive.mark.unfetched.orphan.after</name>
   <value>518400</value>
   <description>
     Time span (in minutes) after which a still unfetched page not seen anymore
     by inlink or seed is marked as orpaned. Default = 518400 minutes = one year.
   </description>
</property>

<property>
  <name>scoring.adaptive.mark.orphan.last.seen.default.date</name>
  <value>2017-07-15T00:00:00</value>
  <description>
    Date when a page is considered to be seen last time by default (as
    fall-back) if there is no last seen time tracked in the CrawlDatum.
   </description>
</property>
<!-- end of scoring-adaptive plugin properties -->


<!-- scoring metadata properties
Add scoring-metadata to the list of active plugins
 in the parameter 'plugin.includes' in order to use it.
 -->
<property>
  <name>scoring.db.md</name>
  <value></value>
  <description> 
  Comma-separated list of keys to be taken from crawldb metadata of a url to the fetched content metadata.
  </description>
</property>

<property>
  <name>scoring.content.md</name>
  <value></value>
  <description> 
  Comma-separated list of keys to be taken from content metadata of a url and put as metadata in the parse data.
  </description>
</property>

<property>
  <name>scoring.parse.md</name>
  <value></value>
  <description> 
  Comma-separated list of keys to be taken from metadata of the parse data of a url and propogated as metadata to the url outlinks.
  </description>
</property>



<!-- language-identifier plugin properties -->

<property>
  <name>lang.analyze.max.length</name>
  <value>2048</value>
  <description> The maximum number of bytes used to identify
  the language (0 means full content analysis).
  The larger is this value, the better is the analysis, but the
  slowest it is.
  </description>
</property>

<property>
  <name>lang.extraction.policy</name>
  <value>detect,identify</value>
  <description>This determines when the plugin uses detection and
  statistical identification mechanisms. The order in which the
  detect and identify are written will determine the extraction
  policy. Default case (detect,identify)  means the plugin will
  first try to extract language info from page headers and metadata,
  if this is not successful it will try using tika language
  identification. Possible values are:
    detect
    identify
    detect,identify
    identify,detect
  </description>
</property>

<property>
  <name>lang.identification.only.certain</name>
  <value>false</value>
  <description>If set to true with lang.extraction.policy containing identify,
  the language code returned by Tika will be assigned to the document ONLY
  if it is deemed certain by Tika.
  </description>
</property>

<property>
  <name>lang.index.languages</name>
  <value></value>
  <description>If not empty, should be a comma separated list of language codes.
  Only documents with one of these language codes will be indexed.
  "unknown" is a valid language code, will match documents where language
  detection failed.
  </description>
</property>

<!-- index-jexl-filter plugin properties -->

<property>
  <name>index.jexl.filter</name>
  <value></value>
  <description> A JEXL expression. If it evaluates to false,
  the document will not be indexed.
  Available primitives in the JEXL context:
  * status, fetchTime, modifiedTime, retries, interval, score, signature, url, text, title
  Available objects in the JEXL context:
  * httpStatus - contains majorCode, minorCode, message
  * documentMeta, contentMeta, parseMeta - contain all the Metadata properties.
    each property value is always an array of Strings (so if you expect one value, use [0])
  * doc - contains all the NutchFields from the NutchDocument.
    each property value is always an array of Objects.
  </description>
</property>

<!-- index-static plugin properties -->

<property>
  <name>index.static</name>
  <value></value>
  <description>
  Used by plugin index-static to adds fields with static data at indexing time. 
  You can specify a comma-separated list of fieldname:fieldcontent per Nutch job.
  Each fieldcontent can have multiple values separated by space, e.g.,
    field1:value1.1 value1.2 value1.3,field2:value2.1 value2.2 ...
  It can be useful when collections can't be created by URL patterns, 
  like in subcollection, but on a job-basis.
  </description>
</property>

<property>
  <name>index.static.fieldsep</name>
  <value>,</value>
  <description>
  Used by plugin index-static to parse the property index.static.  Default: comma.
  This delimiter is used to separate individual field specifications in the property.
  </description>
</property>

<property>
  <name>index.static.keysep</name>
  <value>:</value>
  <description>
  Used by plugin index-static to parse the property index.static.  Default: colon.
  This delimiter is used to separate the field name from the field value in the field specification.
  </description>
</property>

<property>
  <name>index.static.valuesep</name>
  <value> </value>
  <description>
  Used by plugin index-static to parse the property index.static.  Default: space.
  This delimiter is used to separate multiple field values in the value setting of the field specification.
  </description>
</property>


<!-- index-metadata plugin properties -->

<property>
  <name>index.parse.md</name>
  <value>metatag.description,metatag.keywords</value>
  <description>
  Comma-separated list of keys to be taken from the parse metadata to generate fields.
  Can be used e.g. for 'description' or 'keywords' provided that these values are generated
  by a parser (see parse-metatags plugin)  
  </description>
</property>

<property>
  <name>index.content.md</name>
  <value></value>
  <description>
   Comma-separated list of keys to be taken from the content metadata to generate fields. 
  </description>
</property>

<property>
  <name>index.db.md</name>
  <value></value>
  <description>
     Comma-separated list of keys to be taken from the crawldb metadata to generate fields.
     Can be used to index values propagated from the seeds with the plugin urlmeta 
  </description>
</property>

<property>
  <name>index.metadata.separator</name>
  <value></value>
  <description>
   Separator to use if you want to index multiple values for a given field. Leave empty to
   treat each value as a single value.
  </description>
</property>

<!-- index-geoip plugin properties -->
<property>
  <name>index.geoip.usage</name>
  <value>insightsService</value>
  <description>
  A string representing the information source to be used for GeoIP information
  association. Either enter 'cityDatabase', 'connectionTypeDatabase', 
  'domainDatabase', 'ispDatabase' or 'insightsService'. If you wish to use any one of the 
  Database options, you should make one of GeoIP2-City.mmdb, GeoIP2-Connection-Type.mmdb, 
  GeoIP2-Domain.mmdb or GeoIP2-ISP.mmdb files respectively available on the classpath and
  available at runtime.
  </description>
</property>

<property>
  <name>index.geoip.userid</name>
  <value></value>
  <description>
  The userId associated with the GeoIP2 Precision Services account.
  </description>
</property>

<property>
  <name>index.geoip.licensekey</name>
  <value></value>
  <description>
  The license key associated with the GeoIP2 Precision Services account.
  </description>
</property>

<property>
  <name>index.replace.regexp</name>
  <value/>
  <description>Allows indexing-time regexp replace manipulation of metadata fields.
    The format of the property is a list of regexp replacements, one line per field being
    modified.  Include index-replace in your plugin.includes.

    Example:
        hostmatch=.*somedomain.com
        fldname1=/regexp/replacement/flags
        fldname2=/regexp/replacement/flags

    Field names would be one of those from
      https://cwiki.apache.org/confluence/display/NUTCH/IndexStructure
    See https://cwiki.apache.org/confluence/display/NUTCH/IndexReplace for further details.
  </description>
</property>

<!-- parse-metatags plugin properties -->
<property>
  <name>metatags.names</name>
  <value>description,keywords</value>
  <description> Names of the metatags to extract, separated by ','.
  Use '*' to extract all metatags. Prefixes the names with 'metatag.'
  in the parse-metadata. For instance to index description and keywords, 
  you need to activate the plugin index-metadata and set the value of the 
  parameter 'index.parse.md' to 'metatag.description,metatag.keywords'.
  </description>
</property>

<!-- Temporary Hadoop 0.17.x workaround. -->

<property>
  <name>hadoop.job.history.user.location</name>
  <value>${hadoop.log.dir}/history/user</value>
  <description>Hadoop 0.17.x comes with a default setting to create
     user logs inside the output path of the job. This breaks some
     Hadoop classes, which expect the output to contain only
     part-XXXXX files. This setting changes the output to a
     subdirectory of the regular log directory.
  </description>
</property>

<property>
  <name>io.serializations</name>
  <value>org.apache.hadoop.io.serializer.WritableSerialization,org.apache.hadoop.io.serializer.JavaSerialization</value>
  <!-- org.apache.hadoop.io.serializer.avro.AvroSpecificSerialization,
  org.apache.hadoop.io.serializer.avro.AvroReflectSerialization,
  org.apache.hadoop.io.serializer.avro.AvroGenericSerialization, -->
  <description>A list of serialization classes that can be used for
  obtaining serializers and deserializers.</description>
</property>

<!-- linkrank scoring properties -->

<property>
  <name>link.ignore.internal.host</name>
  <value>true</value>
  <description>Ignore outlinks to the same hostname.</description>
</property>

<property>
  <name>link.ignore.internal.domain</name>
  <value>true</value>
  <description>Ignore outlinks to the same domain.</description>
</property>

<property>
  <name>link.ignore.limit.page</name>
  <value>true</value>
  <description>Limit to only a single outlink to the same page.</description>
</property>

<property>
  <name>link.ignore.limit.domain</name>
  <value>true</value>
  <description>Limit to only a single outlink to the same domain.</description>
</property> 

<property>
  <name>link.analyze.num.iterations</name>
  <value>10</value>
  <description>The number of LinkRank iterations to run.</description>
</property>

<property>
  <name>link.analyze.initial.score</name>
  <value>1.0f</value>
  <description>The initial score.</description>
</property>

<property>
  <name>link.analyze.damping.factor</name>
  <value>0.85f</value>
  <description>The damping factor.</description>
</property>

<property>
  <name>link.delete.gone</name>
  <value>false</value>
  <description>Whether to delete gone pages from the web graph.</description>
</property>

<property>
  <name>link.score.updater.clear.score</name>
  <value>0.0f</value>
  <description>The default score for URLs that are not in the web graph.</description>
</property>

<property>
  <name>mapreduce.fileoutputcommitter.marksuccessfuljobs</name>
  <value>false</value>
  <description>Hadoop >= 0.21 generates SUCCESS files in the output which can crash 
  the readers. This should not be an issue once Nutch is ported to the new MapReduce API
  but for now this parameter should prevent such cases.
  </description>
</property>

<!-- subcollection properties -->

<property>
  <name>subcollection.default.fieldname</name>
  <value>subcollection</value>
  <description>
  The default field name for the subcollections.
  </description>
</property>

<property>
  <name>subcollection.case.insensitive</name>
  <value>false</value>
  <description>
  Whether the URL prefixes are to be treated case insensitive.
  </description>
</property>

<!-- Headings plugin properties -->

<property>
  <name>headings</name>
  <value>h1,h2</value>
  <description>Comma separated list of headings to retrieve from the document</description>
</property>

<property>
  <name>headings.multivalued</name>
  <value>false</value>
  <description>Whether to support multivalued headings.</description>
</property>

<!-- mimetype-filter plugin properties -->

<property>
  <name>mimetype.filter.file</name>
  <value>mimetype-filter.txt</value>
  <description>
    The configuration file for the mimetype-filter plugin. This file contains
    the rules used to allow or deny the indexing of certain documents.
  </description>
</property>

<!-- plugin properties that applies to lib-selenium, protocol-selenium,
     protocol-interactiveselenium, lib-htmlunit, protocol-htmlunit -->

<property>
  <name>page.load.delay</name>
  <value>3</value>
  <description>
    The delay in seconds to use when loading a page with htmlunit or selenium. 
  </description>
</property>

<property>
  <name>take.screenshot</name>
  <value>false</value>
  <description>
    Boolean property determining whether the protocol-htmlunit
    WebDriver should capture a screenshot of the URL. If set to
    true remember to define the 'screenshot.location'
    property as this determines the location screenshots should be
    persisted to on HDFS. If that property is not set, screenshots
    are simply discarded.
  </description>
</property>

<property>
  <name>screenshot.location</name>
  <value></value>
  <description>
    The location on disk where a URL screenshot should be saved
    to if the 'take.screenshot' property is set to true.
    By default this is null, in this case screenshots held in memory
    are simply discarded.
  </description>
</property>

<!-- lib-htmlunit plugin properties; applies to protocol-htmlunit -->

<property>
  <name>htmlunit.enable.javascript</name>
  <value>true</value>
  <description>
    A Boolean value representing if javascript should
    be enabled or disabled when using htmlunit. The default value is enabled. 
  </description>
</property>

<property>
  <name>htmlunit.javascript.timeout</name>
  <value>3500</value>
  <description>
    The timeout in milliseconds when loading javascript with lib-htmlunit. This
    setting is used by protocol-htmlunit since they depending on 
    lib-htmlunit for fetching.
  </description>
</property>

<property>
  <name>htmlunit.enable.css</name>
  <value>false</value>
  <description>
    A Boolean value representing if CSS should
    be enabled or disabled when using htmlunit. The default value is disabled.
  </description>
</property>

<!-- protocol-selenium plugin properties -->

<property>
  <name>selenium.driver</name>
  <value>firefox</value>
  <description>
    A String value representing the flavour of Selenium 
    WebDriver() to use. Currently the following options
    exist - 'firefox', 'chrome', 'safari', 'opera' and 'remote'.
    If 'remote' is used it is essential to also set correct properties for
    'selenium.hub.port', 'selenium.hub.path', 'selenium.hub.host',
    'selenium.hub.protocol', 'selenium.grid.driver', 'selenium.grid.binary'
    and 'selenium.enable.headless'.
  </description>
</property>

<property>
  <name>selenium.hub.port</name>
  <value>4444</value>
  <description>Selenium Hub Location connection port</description>
</property>

<property>
  <name>selenium.hub.path</name>
  <value>/wd/hub</value>
  <description>Selenium Hub Location connection path</description>
</property>

<property>
  <name>selenium.hub.host</name>
  <value>localhost</value>
  <description>Selenium Hub Location connection host</description>
</property>

<property>
  <name>selenium.hub.protocol</name>
  <value>http</value>
  <description>Selenium Hub Location connection protocol</description>
</property>

<property>
  <name>selenium.grid.driver</name>
  <value>firefox</value>
  <description>A String value representing the flavour of Selenium 
    WebDriver() used on the selenium grid. We must set `selenium.driver` to `remote` first.
    Currently the following options
    exist - 'firefox', 'chrome', 'random' </description>
</property>

<property>
  <name>selenium.grid.binary</name>
  <value></value>
  <description>A String value representing the path to the browser binary 
    location for each node
 </description>
</property>

<!-- headless options for Firefox and Chrome-->
<property>
  <name>selenium.enable.headless</name>
  <value>false</value>
  <description>A Boolean value representing the headless option
    for Firefix and Chrome drivers
  </description>
</property>
<!-- selenium firefox configuration; 
     applies to protocol-selenium and protocol-interactiveselenium plugins -->
<property>
  <name>selenium.firefox.allowed.hosts</name>
  <value>localhost</value>
  <description>A String value representing the allowed hosts preference
  according to the operating system hosts file (Example - /etc/hosts in Unix). 
  Currently this option exist for - 'firefox' </description>
</property>

<property>
  <name>selenium.firefox.binary.timeout</name>
  <value>45</value>
  <description>A Long value representing the timeout value
  for firefox to be available for command execution. The value is in seconds. 
  Currently this option exist for - 'firefox' </description>
</property>

<property>
  <name>selenium.firefox.enable.flash</name>
  <value>false</value>
  <description>A Boolean value representing if flash should
  be enabled or disabled. The default value is disabled. 
  Currently this option exist for - 'firefox' </description>
</property>

<property>
  <name>selenium.firefox.load.image</name>
  <value>1</value>
  <description>An Integer value representing the restriction on
  loading images. The default value is no restriction i.e. load all images.
  Other options are:
  1: Load all images, regardless of origin
  2: Block all images
  3: Prevent third-party images from loading 
  Currently this option exist for - 'firefox' </description>
</property>

<property>
  <name>selenium.firefox.load.stylesheet</name>
  <value>1</value>
  <description>An Integer value representing the restriction on
  loading stylesheet. The default value is no restriction i.e. load 
  all stylesheet.
  Other options are:
  1: Load all stylesheet
  2: Block all stylesheet
  Currently this option exist for - 'firefox' </description>
</property>

<!-- selenium chrome configurations -->
<property>
  <name>webdriver.chrome.driver</name>
  <value>/root/chromedriver</value>
  <description>The path to the ChromeDriver binary</description>
</property>
<!-- end of selenium chrome configurations -->

<!-- protocol-interactiveselenium configuration -->
<property>
  <name>interactiveselenium.handlers</name>
  <value>DefaultHandler</value>
  <description>
    A comma separated list of Selenium handlers that should be run for a given
    URL. The DefaultHandler causes the same functionality as protocol-selenium.
    Custom handlers can be implemented in the plugin package and included here.
  </description>
</property>

<!-- general (HTTP) protocol plugin properties  -->

<property>
  <name>store.ip.address</name>
  <value>false</value>
  <description>Enables us to capture the specific IP address
  (InetSocketAddress) of the host which we connect to via the given
  protocol. Currently supported by: protocol-ftp, protocol-http,
  protocol-okhttp, protocol-htmlunit, protocol-selenium.  Note that
  the IP address is required by the plugin index-geoip and when
  writing WARC files.
  </description>
</property>

<property>
  <name>store.http.request</name>
  <value>false</value>
  <description>
    Store the HTTP request headers sent by Nutch. Useful for debugging and
    required when writing WARC files.
  </description>
</property>

<property>
  <name>store.http.headers</name>
  <value>false</value>
  <description>
    Store the HTTP response headers received by Nutch from the
    server. Useful for debugging and required when writing WARC files.
  </description>
</property>

<!-- index-links plugin -->

<property>
  <name>index.links.outlinks.host.ignore</name>
  <value>false</value>
  <description>
    Ignore outlinks that point out to the same host as the URL being indexed. 
    By default all outlinks are indexed. If db.ignore.internal.links is true (default
    value), this setting does nothing since the internal links are already
    ignored.
  </description>
</property>

<property>
  <name>index.links.inlinks.host.ignore</name>
  <value>false</value>
  <description>
    Ignore inlinks coming from the same host as the URL being indexed. By default 
    all inlinks are indexed. If db.ignore.internal.links is true (default
    value), this setting does nothing since the internal links are already
    ignored.
  </description>
</property>

<property>
  <name>index.links.hosts.only</name>
  <value>false</value>
  <description>
    This force the index-links plugin to only index the host portion of the inlinks
    or outlinks.
  </description>
</property>

<!-- HostDB settings -->
<property>
  <name>hostdb.recheck.interval</name>
  <value>86400000</value>
  <description>
    Interval between rechecks in milliseconds. Default is one week. Recheck
    interval is multiplied by the number of DNS lookup failures for a given
    host.
  </description>
</property>

<property>
  <name>hostdb.purge.failed.hosts.threshold</name>
  <value>3</value>
  <description>
    If hosts have more failed DNS lookups than this threshold, they are
    removed from the HostDB. Hosts can, of course, return if they are still
    present in the CrawlDB.
  </description>
</property>

<property>
  <name>hostdb.num.resolvers.threads</name>
  <value>25</value>
  <description>
    Number of resolver threads per reducer. Make sure your DNS resolver is
    capable of handling this value multiplied by the number of reducers.
  </description>
</property>

<property>
  <name>hostdb.check.failed</name>
  <value>true</value>
  <description>
    True if hosts for which DNS lookup failed are eligible for recheck. If
    false, hosts that failed DNS lookup more than 0 times are not eligible
    for DNS lookup.
  </description>
</property>

<property>
  <name>hostdb.check.new</name>
  <value>true</value>
  <description>
    True if newly discovered hosts eligible for DNS lookup check. If false,
    hosts that are just added to the HostDB are not eligible for DNS lookup.
  </description>
</property>

<property>
  <name>hostdb.check.known</name>
  <value>true</value>
  <description>
    True if newly already known hosts eligible for DNS lookup check. If false,
    known hosts are not eligible for DNS lookup.
  </description>
</property>

<property>
  <name>hostdb.force.check</name>
  <value>false</value>
  <description>
    If true hosts are checked regardless of their respective recheck
    intervals or status.
  </description>
</property>

<property>
  <name>hostdb.url.filter</name>
  <value>false</value>
  <description>
    Whether the records are to be passed through configured filters.
  </description>
</property>

<property>
  <name>hostdb.url.normalize</name>
  <value>false</value>
  <description>
    Whether the records are to be passed through configured normalizers.
  </description>
</property>

<property>
  <name>hostdb.numeric.fields</name>
  <value>_rs_</value>
  <description>
    Comma-separated list of CrawlDatum metadata fields for which aggregations are needed.
  </description>
</property>

<property>
  <name>hostdb.string.fields</name>
  <value>Content-Type</value>
  <description>
    Comma-separated list of CrawlDatum metadata fields for which sums are needed.
  </description>
</property>

<property>
  <name>hostdb.percentiles</name>
  <value>50,75,95,99</value>
  <description>
    Comma-separated list of percentiles that must be calculated for all numeric
    field aggregations. Host metadata will contain fields for each percentile.
  </description>
</property>

<property>
  <name>hostdb.crawldatum.processors</name>
  <value></value>
  <description>
    Comma-separated list of custom per-host statistic
    aggregators. Aggregator classes must implement the interface
    org.apache.nutch.hostdb.CrawlDatumProcessor and are called during
    HostDB construction.
  </description>
</property>

<!-- publisher properties

Note: a publisher implementation is enabled by adding the
corresponding plugin to plugin.includes. Currently, there exists only
one publisher implementation for RabbitMQ (plugin publish-rabbitmq).
-->
<property>
  <name>publisher.order</name>
  <value></value>
  <description>
    The order in which the publisher queues would be loaded.  If
    empty, all available publishers (see properties plugin-includes
    and plugin-excludes) are loaded and applied in system defined
    order. If not empty, only named publishers are loaded and applied
    in the given order.
  </description>
</property>

<!-- RabbitMQ publisher properties -->

<property>
  <name>rabbitmq.publisher.server.uri</name>
  <value>amqp://guest:guest@localhost:5672/</value>
  <description>
    URI with connection parameters in the form
    amqp://username:password@hostname:port/virtualHost
    where:
    username is the username for RabbitMQ server.
    password is the password for RabbitMQ server.
    hostname is where the RabbitMQ server is running.
    port is where the RabbitMQ server is listening.
    virtualHost is where where the exchange is and the user has access.
  </description>
</property>

<property>
  <name>rabbitmq.publisher.binding</name>
  <value>false</value>
  <description>
    Whether the relationship between an exchange and a queue is created
    automatically. Default "false".

    NOTE: Binding between exchanges is not supported.
  </description>
</property>

<property>
  <name>rabbitmq.publisher.binding.arguments</name>
  <value></value>
  <description>
    Arguments used in binding. It must have the form key1=value1,key2=value2.
    This value is only used when the exchange's type is headers and
    the value of 'rabbitmq.publisher.binding' property is true. In other cases
    is ignored.
  </description>
</property>

<property>
  <name>rabbitmq.publisher.exchange.name</name>
  <value></value>
  <description>
    Name for the exchange where the messages will be sent. Default "".
  </description>
</property>

<property>
  <name>rabbitmq.publisher.exchange.options</name>
  <value>type=direct,durable=true</value>
  <description>
    Options used when the exchange is created.
    Only used when the value of 'rabbitmq.publisher.binding' property is true.
    Default "type=direct,durable=true".
  </description>
</property>

<property>
  <name>rabbitmq.publisher.queue.name</name>
  <value>nutch.events.queue</value>
  <description>
    Name of the queue used to create the binding. Default "nutch.queue".
    Only used when the value of 'rabbitmq.publisher.binding' property is true.
  </description>
</property>

<property>
  <name>rabbitmq.publisher.queue.options</name>
  <value>durable=true,exclusive=false,auto-delete=false</value>
  <description>
    Options used when the queue is created.
    Only used when the value of 'rabbitmq.publisher.binding' property is true.
    Default "durable=true,exclusive=false,auto-delete=false".

    It must have the form
    durable={durable},exclusive={exclusive},auto-delete={auto-delete},arguments={arguments}
    where:
    durable is true or false
    exclusive is true or false
    auto-delete is true or false
    arguments must be the for {key1:value1;key2:value2}
  </description>
</property>

<property>
  <name>rabbitmq.publisher.routingkey</name>
  <value></value>
  <description>
    The routing key used to publish messages to specific queues.
    It is only used when the exchange type is "topic" or "direct". Default
    is the value of 'rabbitmq.publisher.queue.name' property.
  </description>
</property>

<property>
  <name>rabbitmq.publisher.headers.static</name>
  <value></value>
  <description>
    Headers to add to each message. It must have the form key1=value1,key2=value2.
  </description>
</property>

<!-- sitemap properties -->

<property>
  <name>sitemap.strict.parsing</name>
  <value>true</value>
  <description>
If true (default) the Sitemap parser rejects URLs not sharing the same
    prefix with the sitemap: a sitemap `http://example.com/catalog/sitemap.xml'
    may only contain URLs starting with `http://example.com/catalog/'.
    All other URLs are skipped.  If false the parser will allow any URLs contained
    in the sitemap.
  </description>
</property>

<property>
  <name>sitemap.url.filter</name>
  <value>true</value>
  <description>
    Filter URLs from sitemaps.
  </description>
</property>

<property>
  <name>sitemap.url.normalize</name>
  <value>true</value>
  <description>
    Normalize URLs from sitemaps.
   </description>
</property>

<property>
  <name>sitemap.url.default.sitemap.xml</name>
  <value>true</value>
  <description>
    Always try &lt;host&gt;/sitemap.xml root even if no sitemap
    is announced in /robots.txt.
   </description>
</property>

<property>
  <name>sitemap.url.overwrite.existing</name>
  <value>false</value>
  <description>
    If true, the record's existing modified time, interval and score are
    overwritten by the information in the sitemap. WARNING: overwriting
    these values may have unexpected effects on what is crawled. Use this
    only if you can trust the sitemap and if the values in the sitemap do
    fit with your crawler configuration.
   </description>
</property>

<property>
  <name>sitemap.redir.max</name>
  <value>3</value>
  <description>
    Maximum number of redirects to follow.
   </description>
</property>

<property>
  <name>sitemap.size.max</name>
  <value>52428800</value>
  <description>
    Maximum sitemap size in bytes.
   </description>
</property>
</configuration><|MERGE_RESOLUTION|>--- conflicted
+++ resolved
@@ -429,7 +429,6 @@
 </property>
 
 <property>
-<<<<<<< HEAD
   <name>http.connection.pool.okhttp</name>
   <value></value>
   <description>
@@ -450,7 +449,7 @@
   </description>
 </property>
 
-=======
+<property>
   <name>http.filter.ipaddress.include</name>
   <value></value>
   <description>
@@ -475,7 +474,6 @@
 </property>
 
 
->>>>>>> 6b50e19d
 <!-- FTP properties -->
 
 <property>
