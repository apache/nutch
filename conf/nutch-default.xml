--- conflicted
+++ resolved
@@ -203,13 +203,8 @@
 
 <property>
   <name>http.agent.version</name>
-<<<<<<< HEAD
-  <value>Nutch-1.19</value>
-  <description>A version string to advertise in the User-Agent 
-=======
   <value>Nutch-1.20-SNAPSHOT</value>
   <description>A version string to advertise in the User-Agent
->>>>>>> 83acd501
    header.</description>
 </property>
 
