--- conflicted
+++ resolved
@@ -558,14 +558,12 @@
 </property>
 
 <property>
-<<<<<<< HEAD
   <name>db.ignore.external.links.mode</name>
   <value>byHost</value>
   <description>Alternative value is byDomain</description>
 </property>
 
  <property>
-=======
   <name>db.ignore.external.exemptions.file</name>
   <value>db-ignore-external-exemptions.txt</value>
   <description>
@@ -574,7 +572,6 @@
 </property>
 
 <property>
->>>>>>> 29c7ae4e
   <name>db.injector.overwrite</name>
   <value>false</value>
   <description>Whether existing records in the CrawlDB will be overwritten
