--- conflicted
+++ resolved
@@ -2,11 +2,9 @@
     
 Nutch Current Development 1.11-SNAPSHOT
 
-<<<<<<< HEAD
 * NUTCH-2139 Basic plugin to index inlinks and outlinks (jorgelbg)
-=======
+
 * NUTCH-2128 Review and update mapred --> mapreduce config params in crawl script (lewismc)
->>>>>>> da6f381e
 
 * NUTCH-2141 Change the InteractiveSelenium plugin handler Interface to return page content
   (Balaji Gurumurthy via mattmann)
