--- conflicted
+++ resolved
@@ -210,11 +210,7 @@
   mode=distributed
 fi
 if [[ "$mode" = "local" ]]; then
-<<<<<<< HEAD
-  if [[ "$NUM_FETCHTERS" -ne 1 ]]; then
-=======
   if [[ "$NUM_FETCHERS" -ne 1 ]]; then
->>>>>>> 0a2ffa7b
     echo "Ignoring configured number of fetchers (--num_fetchers): a single fetcher task is used when running in local mode."
   fi
   NUM_FETCHERS=1
