--- conflicted
+++ resolved
@@ -235,11 +235,7 @@
     fi
 }
 
-<<<<<<< HEAD
-#check if directory exists on locally or on hdfs
-=======
 #check if directory exists locally or on hdfs
->>>>>>> a4b4bf68
 function __directory_exists {
   if [[ "$mode" == local  &&  -d "$1" ]]; then
     return 0
