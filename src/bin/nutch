--- conflicted
+++ resolved
@@ -61,11 +61,7 @@
 
 # if no args specified, show usage
 if [ $# = 0 ]; then
-<<<<<<< HEAD
-  echo "nutch 1.19"
-=======
   echo "nutch 1.20-SNAPSHOT"
->>>>>>> 83acd501
   echo "Usage: nutch COMMAND [-Dproperty=value]... [command-specific args]..."
   echo "where COMMAND is one of:"
   echo "  readdb            read / dump crawl db"
