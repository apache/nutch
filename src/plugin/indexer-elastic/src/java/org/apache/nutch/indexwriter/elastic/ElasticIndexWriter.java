/*
 * Licensed to the Apache Software Foundation (ASF) under one or more
 * contributor license agreements.  See the NOTICE file distributed with
 * this work for additional information regarding copyright ownership.
 * The ASF licenses this file to You under the Apache License, Version 2.0
 * (the "License"); you may not use this file except in compliance with
 * the License.  You may obtain a copy of the License at
 *
 *     http://www.apache.org/licenses/LICENSE-2.0
 *
 * Unless required by applicable law or agreed to in writing, software
 * distributed under the License is distributed on an "AS IS" BASIS,
 * WITHOUT WARRANTIES OR CONDITIONS OF ANY KIND, either express or implied.
 * See the License for the specific language governing permissions and
 * limitations under the License.
 */

package org.apache.nutch.indexwriter.elastic;

import java.lang.invoke.MethodHandles;
import java.io.BufferedReader;
import java.io.IOException;
import java.net.InetAddress;
import java.util.HashMap;
import java.util.List;
import java.util.Map;
import java.util.concurrent.TimeUnit;

import org.apache.commons.lang.StringUtils;
import org.apache.hadoop.conf.Configuration;
import org.apache.hadoop.mapred.JobConf;
import org.apache.nutch.indexer.IndexWriter;
import org.apache.nutch.indexer.IndexWriterParams;
import org.apache.nutch.indexer.NutchDocument;
import org.apache.nutch.indexer.NutchField;
import org.elasticsearch.action.bulk.BulkResponse;
import org.elasticsearch.action.bulk.BulkRequest;
import org.elasticsearch.action.bulk.BackoffPolicy;
import org.elasticsearch.action.bulk.BulkProcessor;
import org.elasticsearch.action.delete.DeleteRequest;
import org.elasticsearch.action.index.IndexRequest;
import org.elasticsearch.client.Client;
import org.elasticsearch.client.transport.TransportClient;
import org.elasticsearch.common.unit.ByteSizeUnit;
import org.elasticsearch.common.unit.ByteSizeValue;
import org.elasticsearch.common.unit.TimeValue;
import org.elasticsearch.common.settings.Settings;
import org.elasticsearch.common.transport.InetSocketTransportAddress;
import org.elasticsearch.node.Node;
import org.elasticsearch.transport.client.*;

import org.slf4j.Logger;
import org.slf4j.LoggerFactory;

/**
 * Sends NutchDocuments to a configured Elasticsearch index.
 */
public class ElasticIndexWriter implements IndexWriter {
  private static final Logger LOG = LoggerFactory
      .getLogger(MethodHandles.lookup().lookupClass());

  private static final int DEFAULT_PORT = 9300;
  private static final int DEFAULT_MAX_BULK_DOCS = 250;
  private static final int DEFAULT_MAX_BULK_LENGTH = 2500500;
  private static final int DEFAULT_EXP_BACKOFF_MILLIS = 100;
  private static final int DEFAULT_EXP_BACKOFF_RETRIES = 10;
  private static final int DEFAULT_BULK_CLOSE_TIMEOUT = 600;
  private static final String DEFAULT_INDEX = "nutch";

  private String defaultIndex;
  private Client client;
  private Node node;
  private BulkProcessor bulkProcessor;

  private long bulkCloseTimeout;

  private Configuration config;

  @Override
  public void open(JobConf job, String name) throws IOException {
    //Implementation not required
  }

  /**
   * Initializes the internal variables from a given index writer configuration.
   *
   * @param parameters Params from the index writer configuration.
   * @throws IOException Some exception thrown by writer.
   */
  @Override
  public void open(IndexWriterParams parameters) throws IOException {
    String cluster = parameters.get(ElasticConstants.CLUSTER);
    String hosts = parameters.get(ElasticConstants.HOSTS);

    if (StringUtils.isBlank(cluster) && StringUtils.isBlank(hosts)) {
      String message = "Missing elastic.cluster and elastic.host. At least one of them should be set in index-writers.xml ";
      message += "\n" + describe();
      LOG.error(message);
      throw new RuntimeException(message);
    }

    bulkCloseTimeout = parameters.getLong(ElasticConstants.BULK_CLOSE_TIMEOUT, DEFAULT_BULK_CLOSE_TIMEOUT);
    defaultIndex = parameters.get(ElasticConstants.INDEX, DEFAULT_INDEX);

    int maxBulkDocs = parameters.getInt(ElasticConstants.MAX_BULK_DOCS, DEFAULT_MAX_BULK_DOCS);
    int maxBulkLength = parameters.getInt(ElasticConstants.MAX_BULK_LENGTH, DEFAULT_MAX_BULK_LENGTH);
    int expBackoffMillis = parameters.getInt(ElasticConstants.EXPONENTIAL_BACKOFF_MILLIS, DEFAULT_EXP_BACKOFF_MILLIS);
    int expBackoffRetries = parameters.getInt(ElasticConstants.EXPONENTIAL_BACKOFF_RETRIES, DEFAULT_EXP_BACKOFF_RETRIES);

    makeClient(parameters);

    LOG.debug("Creating BulkProcessor with maxBulkDocs={}, maxBulkLength={}", maxBulkDocs, maxBulkLength);
    bulkProcessor = BulkProcessor.builder(client, bulkProcessorListener())
            .setBulkActions(maxBulkDocs)
            .setBulkSize(new ByteSizeValue(maxBulkLength, ByteSizeUnit.BYTES))
            .setConcurrentRequests(1)
            .setBackoffPolicy(BackoffPolicy.exponentialBackoff(
                    TimeValue.timeValueMillis(expBackoffMillis), expBackoffRetries))
            .build();
  }

  /** Generates a TransportClient or NodeClient */
  protected void makeClient(IndexWriterParams parameters) throws IOException {
    String clusterName = parameters.get(ElasticConstants.CLUSTER);
    String[] hosts = parameters.getStrings(ElasticConstants.HOSTS);
    int port = parameters.getInt(ElasticConstants.PORT, DEFAULT_PORT);

    Settings.Builder settingsBuilder = Settings.builder();

    BufferedReader reader = new BufferedReader(
            config.getConfResourceAsReader("elasticsearch.conf"));
    String line;
    String[] parts;
    while ((line = reader.readLine()) != null) {
      if (StringUtils.isNotBlank(line) && !line.startsWith("#")) {
        parts = line.trim().split("=");

        if (parts.length == 2) {
          settingsBuilder.put(parts[0].trim(), parts[1].trim());
        }
      }
    }

    // Set the cluster name and build the settings
    if (StringUtils.isNotBlank(clusterName)) {
      settingsBuilder.put("cluster.name", clusterName);
    }

    Settings settings = settingsBuilder.build();

    // Prefer TransportClient
    if (hosts != null && port > 1) {
<<<<<<< HEAD
      TransportClient transportClient = TransportClient.builder().settings(settings).build();
      for (String host: hosts) {
=======
      TransportClient transportClient = new PreBuiltTransportClient(settings);

      for (String host: hosts)
>>>>>>> f82959d8
        transportClient.addTransportAddress(new InetSocketTransportAddress(InetAddress.getByName(host), port));
      }
      client = transportClient;
    } else if (clusterName != null) {
      node = new Node(settings);
      client = node.client();
    }
  }

  /** Generates a default BulkProcessor.Listener */
  protected BulkProcessor.Listener bulkProcessorListener() {
    return new BulkProcessor.Listener() {
      @Override
      public void beforeBulk(long executionId, BulkRequest request) { }

      @Override
      public void afterBulk(long executionId, BulkRequest request, Throwable failure) {
        throw new RuntimeException(failure);
      }

      @Override
      public void afterBulk(long executionId, BulkRequest request, BulkResponse response) {
        if (response.hasFailures()) {
          LOG.warn("Failures occurred during bulk request");
        }
      }
    };
  }

  @Override
  public void write(NutchDocument doc) throws IOException {
    String id = (String) doc.getFieldValue("id");
    String type = doc.getDocumentMeta().get("type");
    if (type == null)
      type = "doc";

    // Add each field of this doc to the index source
    Map<String, Object> source = new HashMap<String, Object>();
    for (final Map.Entry<String, NutchField> e : doc) {
      final List<Object> values = e.getValue().getValues();

      if (values.size() > 1) {
        source.put(e.getKey(), values);
      } else {
        source.put(e.getKey(), values.get(0));
      }
    }

    IndexRequest request = new IndexRequest(defaultIndex, type, id).source(source);
    bulkProcessor.add(request);
  }

  @Override
  public void delete(String key) throws IOException {
    DeleteRequest request = new DeleteRequest(defaultIndex, "doc", key);
    bulkProcessor.add(request);
  }

  @Override
  public void update(NutchDocument doc) throws IOException {
    write(doc);
  }

  @Override
  public void commit() throws IOException {
    bulkProcessor.flush();
  }

  @Override
  public void close() throws IOException {
    // Close BulkProcessor (automatically flushes)
    try {
      bulkProcessor.awaitClose(bulkCloseTimeout, TimeUnit.SECONDS);
    } catch (InterruptedException e) {
      LOG.warn("interrupted while waiting for BulkProcessor to complete ({})", e.getMessage());
    }

    client.close();
    if (node != null) {
      node.close();
    }
  }

  @Override
  public String describe() {
    StringBuffer sb = new StringBuffer("ElasticIndexWriter\n");
    sb.append("\t").append(ElasticConstants.CLUSTER)
        .append(" : elastic prefix cluster\n");
    sb.append("\t").append(ElasticConstants.HOSTS).append(" : hostname\n");
    sb.append("\t").append(ElasticConstants.PORT).append(" : port\n");
    sb.append("\t").append(ElasticConstants.INDEX)
        .append(" : elastic index command \n");
    sb.append("\t").append(ElasticConstants.MAX_BULK_DOCS)
        .append(" : elastic bulk index doc counts. (default ")
        .append(DEFAULT_MAX_BULK_DOCS).append(")\n");
    sb.append("\t").append(ElasticConstants.MAX_BULK_LENGTH)
        .append(" : elastic bulk index length in bytes. (default ")
        .append(DEFAULT_MAX_BULK_LENGTH).append(")\n");
    sb.append("\t").append(ElasticConstants.EXPONENTIAL_BACKOFF_MILLIS)
        .append(" : elastic bulk exponential backoff initial delay in milliseconds. (default ")
        .append(DEFAULT_EXP_BACKOFF_MILLIS).append(")\n");
    sb.append("\t").append(ElasticConstants.EXPONENTIAL_BACKOFF_RETRIES)
        .append(" : elastic bulk exponential backoff max retries. (default ")
        .append(DEFAULT_EXP_BACKOFF_RETRIES).append(")\n");
    sb.append("\t").append(ElasticConstants.BULK_CLOSE_TIMEOUT)
        .append(" : elastic timeout for the last bulk in seconds. (default ")
        .append(DEFAULT_BULK_CLOSE_TIMEOUT).append(")\n");
    return sb.toString();
  }

  @Override
  public void setConf(Configuration conf) {
    config = conf;
  }

  @Override
  public Configuration getConf() {
    return config;
  }
}<|MERGE_RESOLUTION|>--- conflicted
+++ resolved
@@ -150,14 +150,9 @@
 
     // Prefer TransportClient
     if (hosts != null && port > 1) {
-<<<<<<< HEAD
-      TransportClient transportClient = TransportClient.builder().settings(settings).build();
-      for (String host: hosts) {
-=======
       TransportClient transportClient = new PreBuiltTransportClient(settings);
 
       for (String host: hosts)
->>>>>>> f82959d8
         transportClient.addTransportAddress(new InetSocketTransportAddress(InetAddress.getByName(host), port));
       }
       client = transportClient;
