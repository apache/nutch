/*
 * Licensed to the Apache Software Foundation (ASF) under one or more
 * contributor license agreements.  See the NOTICE file distributed with
 * this work for additional information regarding copyright ownership.
 * The ASF licenses this file to You under the Apache License, Version 2.0
 * (the "License"); you may not use this file except in compliance with
 * the License.  You may obtain a copy of the License at
 *
 *     http://www.apache.org/licenses/LICENSE-2.0
 *
 * Unless required by applicable law or agreed to in writing, software
 * distributed under the License is distributed on an "AS IS" BASIS,
 * WITHOUT WARRANTIES OR CONDITIONS OF ANY KIND, either express or implied.
 * See the License for the specific language governing permissions and
 * limitations under the License.
 */
package org.apache.nutch.indexwriter.rabbit;

interface RabbitMQConstants {
<<<<<<< HEAD
  String RABBIT_PREFIX = "rabbitmq.indexer.";

  String SERVER_URI = RABBIT_PREFIX + "server.uri";

  String EXCHANGE_NAME = RABBIT_PREFIX + "exchange.name";

  String EXCHANGE_OPTIONS = RABBIT_PREFIX + "exchange.options";

  String QUEUE_NAME = RABBIT_PREFIX + "queue.name";

  String QUEUE_OPTIONS = RABBIT_PREFIX + "queue.options";

  String ROUTING_KEY = RABBIT_PREFIX + "routingkey";


  String BINDING = RABBIT_PREFIX + "binding";

  String BINDING_ARGUMENTS = RABBIT_PREFIX + "binding.arguments";


  String COMMIT_SIZE = RABBIT_PREFIX + "commit.size";

  String COMMIT_MODE = RABBIT_PREFIX + "commit.mode";


  String HEADERS_STATIC = RABBIT_PREFIX + "headers.static";

  String HEADERS_DYNAMIC = RABBIT_PREFIX + "headers.dynamic";
=======

    String SERVER_HOST = "server.host";

    String SERVER_PORT = "server.port";

    String SERVER_VIRTUAL_HOST = "server.virtualhost";

    String SERVER_USERNAME = "server.username";

    String SERVER_PASSWORD = "server.password";

    String EXCHANGE_SERVER = "exchange.server";

    String EXCHANGE_TYPE = "exchange.type";

    String QUEUE_NAME = "queue.name";

    String QUEUE_DURABLE = "queue.durable";

    String QUEUE_ROUTING_KEY = "queue.routingkey";

    String COMMIT_SIZE = "commit.size";
>>>>>>> 02afd5b4
}<|MERGE_RESOLUTION|>--- conflicted
+++ resolved
@@ -17,57 +17,31 @@
 package org.apache.nutch.indexwriter.rabbit;
 
 interface RabbitMQConstants {
-<<<<<<< HEAD
-  String RABBIT_PREFIX = "rabbitmq.indexer.";
 
-  String SERVER_URI = RABBIT_PREFIX + "server.uri";
+  String SERVER_URI = "server.uri";
 
-  String EXCHANGE_NAME = RABBIT_PREFIX + "exchange.name";
+  String EXCHANGE_NAME = "exchange.name";
 
-  String EXCHANGE_OPTIONS = RABBIT_PREFIX + "exchange.options";
+  String EXCHANGE_OPTIONS = "exchange.options";
 
-  String QUEUE_NAME = RABBIT_PREFIX + "queue.name";
+  String QUEUE_NAME = "queue.name";
 
-  String QUEUE_OPTIONS = RABBIT_PREFIX + "queue.options";
+  String QUEUE_OPTIONS = "queue.options";
 
-  String ROUTING_KEY = RABBIT_PREFIX + "routingkey";
+  String ROUTING_KEY = "routingkey";
 
 
-  String BINDING = RABBIT_PREFIX + "binding";
+  String BINDING = "binding";
 
-  String BINDING_ARGUMENTS = RABBIT_PREFIX + "binding.arguments";
+  String BINDING_ARGUMENTS = "binding.arguments";
 
 
-  String COMMIT_SIZE = RABBIT_PREFIX + "commit.size";
+  String COMMIT_SIZE = "commit.size";
 
-  String COMMIT_MODE = RABBIT_PREFIX + "commit.mode";
+  String COMMIT_MODE = "commit.mode";
 
 
-  String HEADERS_STATIC = RABBIT_PREFIX + "headers.static";
+  String HEADERS_STATIC = "headers.static";
 
-  String HEADERS_DYNAMIC = RABBIT_PREFIX + "headers.dynamic";
-=======
-
-    String SERVER_HOST = "server.host";
-
-    String SERVER_PORT = "server.port";
-
-    String SERVER_VIRTUAL_HOST = "server.virtualhost";
-
-    String SERVER_USERNAME = "server.username";
-
-    String SERVER_PASSWORD = "server.password";
-
-    String EXCHANGE_SERVER = "exchange.server";
-
-    String EXCHANGE_TYPE = "exchange.type";
-
-    String QUEUE_NAME = "queue.name";
-
-    String QUEUE_DURABLE = "queue.durable";
-
-    String QUEUE_ROUTING_KEY = "queue.routingkey";
-
-    String COMMIT_SIZE = "commit.size";
->>>>>>> 02afd5b4
+  String HEADERS_DYNAMIC = "headers.dynamic";
 }