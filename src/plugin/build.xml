--- conflicted
+++ resolved
@@ -52,18 +52,11 @@
 <!--<ant dir="indexer-cloudsearch" target="deploy"/>-->
     <ant dir="indexer-csv" target="deploy"/>
     <ant dir="indexer-dummy" target="deploy"/>
-<<<<<<< HEAD
 <!--<ant dir="indexer-elastic" target="deploy"/>-->
 <!--<ant dir="indexer-elastic-rest" target="deploy"/>-->
+<!--<ant dir="indexer-kafka" target="deploy"/>-->
 <!--<ant dir="indexer-rabbit" target="deploy"/>-->
 <!--<ant dir="indexer-solr" target="deploy"/>-->
-=======
-    <ant dir="indexer-elastic" target="deploy"/>
-    <ant dir="indexer-elastic-rest" target="deploy"/>
-    <ant dir="indexer-kafka" target="deploy"/>
-    <ant dir="indexer-rabbit" target="deploy"/>
-    <ant dir="indexer-solr" target="deploy"/>
->>>>>>> 510a4ea3
     <ant dir="language-identifier" target="deploy"/>
     <ant dir="microformats-reltag" target="deploy"/>
     <ant dir="mimetype-filter" target="deploy"/>
@@ -200,18 +193,11 @@
 <!--<ant dir="indexer-cloudsearch" target="clean"/>-->
     <ant dir="indexer-csv" target="clean"/>
     <ant dir="indexer-dummy" target="clean"/>
-<<<<<<< HEAD
 <!--<ant dir="indexer-elastic" target="clean"/>-->
 <!--<ant dir="indexer-elastic-rest" target="clean"/>-->
+<!--<ant dir="indexer-kafka" target="clean"/>-->
 <!--<ant dir="indexer-rabbit" target="clean"/>-->
 <!--<ant dir="indexer-solr" target="clean"/>-->
-=======
-    <ant dir="indexer-elastic" target="clean"/>
-    <ant dir="indexer-elastic-rest" target="clean"/>
-    <ant dir="indexer-kafka" target="clean"/>
-    <ant dir="indexer-rabbit" target="clean"/>
-    <ant dir="indexer-solr" target="clean"/>
->>>>>>> 510a4ea3
     <ant dir="language-identifier" target="clean"/>
 <!--<ant dir="lib-htmlunit" target="clean"/>-->
     <ant dir="lib-http" target="clean"/>
