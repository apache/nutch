<?xml version="1.0"?>
<!--
 Licensed to the Apache Software Foundation (ASF) under one or more
 contributor license agreements.  See the NOTICE file distributed with
 this work for additional information regarding copyright ownership.
 The ASF licenses this file to You under the Apache License, Version 2.0
 (the "License"); you may not use this file except in compliance with
 the License.  You may obtain a copy of the License at

     http://www.apache.org/licenses/LICENSE-2.0

 Unless required by applicable law or agreed to in writing, software
 distributed under the License is distributed on an "AS IS" BASIS,
 WITHOUT WARRANTIES OR CONDITIONS OF ANY KIND, either express or implied.
 See the License for the specific language governing permissions and
 limitations under the License.
-->
<project name="Nutch" default="deploy-core" basedir=".">

  <target name="deploy-core">
    <ant target="compile-core" inheritall="false" dir="../.."/>
    <ant target="deploy"/>
  </target>

  <!-- ====================================================== -->
  <!-- Build & deploy all the plugin jars.                    -->
  <!-- ====================================================== -->
  <target name="deploy">
    <!-- first build libs, other plugins depend on them -->
<!--<ant dir="lib-htmlunit" target="deploy"/>-->
    <ant dir="lib-http" target="deploy"/>
    <ant dir="lib-nekohtml" target="deploy"/>
<!--<ant dir="lib-rabbitmq" target="deploy"/>-->
    <ant dir="lib-regex-filter" target="deploy"/>
<!--<ant dir="lib-selenium" target="deploy"/>-->
    <ant dir="lib-xml" target="deploy"/>
    <!-- real plugins -->
<!--<ant dir="any23" target="deploy"/>-->
    <ant dir="creativecommons" target="deploy"/>
    <ant dir="feed" target="deploy"/>
    <ant dir="headings" target="deploy"/>
    <ant dir="exchange-jexl" target="deploy"/>
    <ant dir="index-anchor" target="deploy"/>
    <ant dir="index-basic" target="deploy"/>
<!--<ant dir="index-geoip" target="deploy"/>-->
    <ant dir="index-jexl-filter" target="deploy"/>
    <ant dir="index-links" target="deploy"/>
    <ant dir="index-metadata" target="deploy"/>
    <ant dir="index-more" target="deploy"/>
    <ant dir="index-replace" target="deploy"/>
    <ant dir="index-static" target="deploy"/>
<!--<ant dir="indexer-cloudsearch" target="deploy"/>-->
    <ant dir="indexer-csv" target="deploy"/>
    <ant dir="indexer-dummy" target="deploy"/>
<!--<ant dir="indexer-elastic" target="deploy"/>-->
<!--<ant dir="indexer-elastic-rest" target="deploy"/>-->
<!--<ant dir="indexer-kafka" target="deploy"/>-->
<!--<ant dir="indexer-rabbit" target="deploy"/>-->
<!--<ant dir="indexer-solr" target="deploy"/>-->
    <ant dir="language-identifier" target="deploy"/>
    <ant dir="microformats-reltag" target="deploy"/>
    <ant dir="mimetype-filter" target="deploy"/>
    <ant dir="nutch-extensionpoints" target="deploy"/>
    <ant dir="parse-ext" target="deploy"/>
    <ant dir="parse-html" target="deploy"/>
    <ant dir="parse-js" target="deploy"/>
    <ant dir="parse-metatags" target="deploy"/>
<!--<ant dir="parse-swf" target="deploy"/>-->
    <ant dir="parse-tika" target="deploy"/>
    <ant dir="parse-zip" target="deploy"/>
<!--<ant dir="parsefilter-naivebayes" target="deploy"/>-->
    <ant dir="parsefilter-regex" target="deploy"/>
    <ant dir="protocol-file" target="deploy"/>
    <ant dir="protocol-ftp" target="deploy"/>
<!--<ant dir="protocol-htmlunit" target="deploy" />-->
    <ant dir="protocol-http" target="deploy"/>
    <ant dir="protocol-httpclient" target="deploy"/>
<!--<ant dir="protocol-interactiveselenium" target="deploy" />-->
    <ant dir="protocol-okhttp" target="deploy"/>
<!--<ant dir="protocol-selenium" target="deploy" />-->
<!--<ant dir="publish-rabbitmq" target="deploy"/>-->
    <ant dir="scoring-adaptive" target="deploy"/>
    <ant dir="scoring-depth" target="deploy"/>
    <ant dir="scoring-link" target="deploy"/>
    <ant dir="scoring-opic" target="deploy"/>
    <ant dir="scoring-orphan" target="deploy"/>
<!--<ant dir="scoring-similarity" target="deploy"/>-->
    <ant dir="subcollection" target="deploy"/>
    <ant dir="tld" target="deploy"/>
    <ant dir="urlfilter-automaton" target="deploy"/>
    <ant dir="urlfilter-domain" target="deploy" />
    <ant dir="urlfilter-domainblacklist" target="deploy" />
    <ant dir="urlfilter-fast" target="deploy"/>
    <ant dir="urlfilter-prefix" target="deploy"/>
    <ant dir="urlfilter-regex" target="deploy"/>
    <ant dir="urlfilter-suffix" target="deploy"/>
    <ant dir="urlfilter-validator" target="deploy"/>
    <!-- urlfilter-ignoreexempt depends on urlfilter-regex, must build after -->
    <ant dir="urlfilter-ignoreexempt" target="deploy"/>
    <ant dir="urlmeta" target="deploy"/>
    <ant dir="urlnormalizer-ajax" target="deploy"/>
    <ant dir="urlnormalizer-basic" target="deploy"/>
    <ant dir="urlnormalizer-host" target="deploy"/>
    <ant dir="urlnormalizer-pass" target="deploy"/>
    <ant dir="urlnormalizer-protocol" target="deploy"/>
    <ant dir="urlnormalizer-querystring" target="deploy"/>
    <ant dir="urlnormalizer-regex" target="deploy"/>
    <ant dir="urlnormalizer-slash" target="deploy"/>
  </target>

  <!-- ====================================================== -->
  <!-- Test all of the plugins.                               -->
  <!-- ====================================================== -->
  <target name="test">
    <parallel threadCount="2">
<!--<ant dir="any23" target="test"/>-->
     <ant dir="creativecommons" target="test"/>
     <ant dir="feed" target="test"/>
     <ant dir="headings" target="test"/>
     <ant dir="index-anchor" target="test"/>
     <ant dir="index-basic" target="test"/>
     <!--ant dir="index-geoip" target="test"/-->
     <ant dir="index-jexl-filter" target="test"/>
     <ant dir="index-links" target="test"/>
     <ant dir="index-more" target="test"/>
     <ant dir="index-replace" target="test"/>
     <ant dir="index-static" target="test"/>
     <ant dir="indexer-csv" target="test"/>
<<<<<<< HEAD
<!--<ant dir="indexer-elastic" target="test"/>-->
=======
>>>>>>> ec45fe5c
     <ant dir="language-identifier" target="test"/>
     <ant dir="lib-http" target="test"/>
     <ant dir="lib-regex-filter" target="test"/>
     <ant dir="mimetype-filter" target="test"/>
     <!--ant dir="parse-ext" target="test"/-->
     <ant dir="parse-html" target="test"/>
     <ant dir="parse-js" target="test"/>
     <ant dir="parse-metatags" target="test"/>
<!--<ant dir="parse-swf" target="test"/>-->
     <ant dir="parse-tika" target="test"/>
     <ant dir="parse-zip" target="test"/>
     <ant dir="parsefilter-regex" target="test"/>
     <ant dir="protocol-file" target="test"/>
     <ant dir="protocol-http" target="test"/>
     <ant dir="protocol-httpclient" target="test"/>
     <ant dir="protocol-okhttp" target="test"/>
     <ant dir="scoring-orphan" target="test"/>
     <ant dir="subcollection" target="test"/>
     <ant dir="urlfilter-automaton" target="test"/>
     <ant dir="urlfilter-domain" target="test"/>
     <ant dir="urlfilter-domainblacklist" target="test"/>
     <ant dir="urlfilter-fast" target="test"/>
     <!--ant dir="urlfilter-ignoreexempt" target="test"/-->
     <ant dir="urlfilter-prefix" target="test"/>
     <ant dir="urlfilter-regex" target="test"/>
     <ant dir="urlfilter-suffix" target="test"/>
     <ant dir="urlfilter-validator" target="test"/>
     <ant dir="urlnormalizer-ajax" target="test"/>
     <ant dir="urlnormalizer-basic" target="test"/>
     <ant dir="urlnormalizer-host" target="test"/>
     <ant dir="urlnormalizer-pass" target="test"/>
     <ant dir="urlnormalizer-protocol" target="test"/>
     <ant dir="urlnormalizer-querystring" target="test"/>
     <ant dir="urlnormalizer-regex" target="test"/>
     <ant dir="urlnormalizer-slash" target="test"/>
    </parallel>
  </target>

  <!-- ====================================================== -->
  <!-- Test a single plugin.                                  -->
  <!-- ====================================================== -->
  <target name="test-single">
    <ant dir="${plugin}" target="test"/>
  </target>

  <!-- ====================================================== -->
  <!-- Clean all of the plugins.                              -->
  <!-- ====================================================== -->
  <target name="clean">
<!--<ant dir="any23" target="clean"/>-->
    <ant dir="creativecommons" target="clean"/>
    <ant dir="feed" target="clean"/>
    <ant dir="headings" target="clean"/>
    <ant dir="exchange-jexl" target="clean"/>
    <ant dir="index-anchor" target="clean"/>
    <ant dir="index-basic" target="clean"/>
<!--<ant dir="index-geoip" target="clean"/>-->
    <ant dir="index-jexl-filter" target="clean"/>
    <ant dir="index-links" target="clean"/>
    <ant dir="index-metadata" target="clean"/>
    <ant dir="index-more" target="clean"/>
    <ant dir="index-replace" target="clean"/>
    <ant dir="index-static" target="clean"/>
<!--<ant dir="indexer-cloudsearch" target="clean"/>-->
    <ant dir="indexer-csv" target="clean"/>
    <ant dir="indexer-dummy" target="clean"/>
<!--<ant dir="indexer-elastic" target="clean"/>-->
<!--<ant dir="indexer-elastic-rest" target="clean"/>-->
<!--<ant dir="indexer-kafka" target="clean"/>-->
<!--<ant dir="indexer-rabbit" target="clean"/>-->
<!--<ant dir="indexer-solr" target="clean"/>-->
    <ant dir="language-identifier" target="clean"/>
<!--<ant dir="lib-htmlunit" target="clean"/>-->
    <ant dir="lib-http" target="clean"/>
    <ant dir="lib-nekohtml" target="clean"/>
<!--<ant dir="lib-rabbitmq" target="clean"/>-->
    <ant dir="lib-regex-filter" target="clean"/>
<!--<ant dir="lib-selenium" target="clean"/>-->
    <ant dir="lib-xml" target="clean"/>
    <ant dir="microformats-reltag" target="clean"/>
    <ant dir="mimetype-filter" target="clean"/>
    <ant dir="nutch-extensionpoints" target="clean"/>
    <ant dir="parse-ext" target="clean"/>
    <ant dir="parse-html" target="clean"/>
    <ant dir="parse-js" target="clean"/>
    <ant dir="parse-metatags" target="clean"/>
<!--<ant dir="parse-swf" target="clean"/>-->
    <ant dir="parse-tika" target="clean"/>
    <ant dir="parse-zip" target="clean"/>
<!--<ant dir="parsefilter-naivebayes" target="clean" />-->
    <ant dir="parsefilter-regex" target="clean"/>
    <ant dir="protocol-file" target="clean"/>
    <ant dir="protocol-ftp" target="clean"/>
<!--<ant dir="protocol-htmlunit" target="clean" />-->
    <ant dir="protocol-http" target="clean"/>
    <ant dir="protocol-httpclient" target="clean"/>
<!--<ant dir="protocol-interactiveselenium" target="clean" />-->
    <ant dir="protocol-okhttp" target="clean"/>
<!--<ant dir="protocol-selenium" target="clean" />-->
<!--<ant dir="publish-rabbitmq" target="clean"/>-->
    <ant dir="scoring-depth" target="clean"/>
    <ant dir="scoring-link" target="clean"/>
    <ant dir="scoring-opic" target="clean"/>
    <ant dir="scoring-orphan" target="clean"/>
<!--<ant dir="scoring-similarity" target="clean"/>-->
    <ant dir="subcollection" target="clean"/>
    <ant dir="tld" target="clean"/>
    <ant dir="urlfilter-automaton" target="clean"/>
    <ant dir="urlfilter-domain" target="clean" />
    <ant dir="urlfilter-domainblacklist" target="clean" />
    <ant dir="urlfilter-fast" target="clean"/>
    <ant dir="urlfilter-ignoreexempt" target="clean"/>
    <ant dir="urlfilter-prefix" target="clean"/>
    <ant dir="urlfilter-regex" target="clean"/>
    <ant dir="urlfilter-suffix" target="clean"/>
    <ant dir="urlfilter-validator" target="clean"/>
    <ant dir="urlmeta" target="clean"/>
    <ant dir="urlnormalizer-ajax" target="clean"/>
    <ant dir="urlnormalizer-basic" target="clean"/>
    <ant dir="urlnormalizer-host" target="clean"/>
    <ant dir="urlnormalizer-pass" target="clean"/>
    <ant dir="urlnormalizer-protocol" target="clean"/>
    <ant dir="urlnormalizer-querystring" target="clean"/>
    <ant dir="urlnormalizer-regex" target="clean"/>
    <ant dir="urlnormalizer-slash" target="clean"/>
  </target>
</project><|MERGE_RESOLUTION|>--- conflicted
+++ resolved
@@ -126,10 +126,6 @@
      <ant dir="index-replace" target="test"/>
      <ant dir="index-static" target="test"/>
      <ant dir="indexer-csv" target="test"/>
-<<<<<<< HEAD
-<!--<ant dir="indexer-elastic" target="test"/>-->
-=======
->>>>>>> ec45fe5c
      <ant dir="language-identifier" target="test"/>
      <ant dir="lib-http" target="test"/>
      <ant dir="lib-regex-filter" target="test"/>
