--- conflicted
+++ resolved
@@ -26,11 +26,6 @@
 import org.apache.nutch.indexer.IndexingException;
 import org.apache.nutch.indexer.IndexingFilter;
 import org.apache.nutch.indexer.NutchDocument;
-<<<<<<< HEAD
-import org.apache.hadoop.io.Text;
-import org.apache.nutch.parse.Parse;
-=======
->>>>>>> fc6a7f5e
 import org.apache.nutch.metadata.Metadata;
 import org.apache.nutch.net.protocols.Response;
 import org.apache.nutch.storage.WebPage;
@@ -108,8 +103,6 @@
     return doc;
   }
 
-<<<<<<< HEAD
-=======
   public Collection<Field> getFields() {
     return FIELDS;
   }
@@ -117,7 +110,6 @@
   public void addIndexBackendOptions(Configuration conf) {
   }
 
->>>>>>> fc6a7f5e
   public void setConf(Configuration conf) {
     this.conf = conf;
     this.languageIdentifier = new LanguageIdentifier(conf);
