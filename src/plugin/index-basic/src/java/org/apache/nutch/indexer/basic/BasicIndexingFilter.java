--- conflicted
+++ resolved
@@ -17,17 +17,6 @@
 
 package org.apache.nutch.indexer.basic;
 
-<<<<<<< HEAD
-import java.net.MalformedURLException;
-import java.net.URL;
-import java.nio.ByteBuffer;
-import java.util.Collection;
-import java.util.Date;
-import java.util.HashSet;
-
-import org.slf4j.Logger;
-import org.slf4j.LoggerFactory;
-=======
 import org.slf4j.Logger;
 import org.slf4j.LoggerFactory;
 
@@ -46,16 +35,7 @@
 import java.net.URL;
 import java.util.Date;
 
->>>>>>> caa378ba
 import org.apache.hadoop.conf.Configuration;
-import org.apache.nutch.indexer.IndexingException;
-import org.apache.nutch.indexer.IndexingFilter;
-import org.apache.nutch.indexer.NutchDocument;
-import org.apache.nutch.metadata.Nutch;
-import org.apache.nutch.storage.WebPage;
-import org.apache.nutch.util.Bytes;
-import org.apache.nutch.util.TableUtil;
-import org.apache.solr.common.util.DateUtil;
 
 /** Adds basic searchable fields to a document. */
 public class BasicIndexingFilter implements IndexingFilter {
@@ -65,29 +45,20 @@
   private int MAX_CONTENT_LENGTH;
   private Configuration conf;
 
-  private static final Collection<WebPage.Field> FIELDS = new HashSet<WebPage.Field>();
+  public NutchDocument filter(NutchDocument doc, Parse parse, Text url, CrawlDatum datum, Inlinks inlinks)
+    throws IndexingException {
 
-  static {
-    FIELDS.add(WebPage.Field.TITLE);
-    FIELDS.add(WebPage.Field.TEXT);
-    FIELDS.add(WebPage.Field.FETCH_TIME);
-  }
-
-  public NutchDocument filter(NutchDocument doc, String url, WebPage page)
-      throws IndexingException {
-
-    String reprUrl = null;
-    if (page.isReadable(WebPage.Field.REPR_URL.getIndex())) {
-      reprUrl = TableUtil.toString(page.getReprUrl());
-    }
-
+    Text reprUrl = (Text) datum.getMetaData().get(Nutch.WRITABLE_REPR_URL_KEY);
+    String reprUrlString = reprUrl != null ? reprUrl.toString() : null;
+    String urlString = url.toString();
+    
     String host = null;
     try {
       URL u;
-      if (reprUrl != null) {
-        u = new URL(reprUrl);
+      if (reprUrlString != null) {
+        u = new URL(reprUrlString);
       } else {
-        u = new URL(url);
+        u = new URL(urlString);
       }
       host = u.getHost();
     } catch (MalformedURLException e) {
@@ -95,24 +66,10 @@
     }
 
     if (host != null) {
-      // add host as un-stored, indexed and tokenized
       doc.add("host", host);
-      // add site as un-stored, indexed and un-tokenized
       doc.add("site", host);
     }
 
-<<<<<<< HEAD
-    // url is both stored and indexed, so it's both searchable and returned
-    doc.add("url", reprUrl == null ? url : reprUrl);
-
-    if (reprUrl != null) {
-      // also store original url as both stored and indexes
-      doc.add("orig", url);
-    }
-
-    // content is indexed, so that it's searchable, but not stored in index
-    doc.add("content", TableUtil.toString(page.getText()));
-=======
     doc.add("url", reprUrlString == null ? urlString : reprUrlString);
 
     // content
@@ -121,46 +78,28 @@
       content = content.substring(0, MAX_CONTENT_LENGTH);
     }
     doc.add("content", content);
->>>>>>> caa378ba
 
     // title
-    String title = TableUtil.toString(page.getTitle());
-    if (title.length() > MAX_TITLE_LENGTH) { // truncate title if needed
+    String title = parse.getData().getTitle();
+    if (title.length() > MAX_TITLE_LENGTH) {      // truncate title if needed
       title = title.substring(0, MAX_TITLE_LENGTH);
     }
-<<<<<<< HEAD
-=======
 
->>>>>>> caa378ba
     if (title.length() > 0) {
       // NUTCH-1004 Do not index empty values for title field
       doc.add("title", title);
     }
-<<<<<<< HEAD
-=======
 
->>>>>>> caa378ba
     // add cached content/summary display policy, if available
-    ByteBuffer cachingRaw = page
-        .getFromMetadata(Nutch.CACHING_FORBIDDEN_KEY_UTF8);
-    String caching = (cachingRaw == null ? null : Bytes.toString(cachingRaw
-        .array()));
+    String caching = parse.getData().getMeta(Nutch.CACHING_FORBIDDEN_KEY);
     if (caching != null && !caching.equals(Nutch.CACHING_FORBIDDEN_NONE)) {
       doc.add("cache", caching);
     }
 
     // add timestamp when fetched, for deduplication
-<<<<<<< HEAD
-    String tstamp = DateUtil.getThreadLocalDateFormat().format(new Date(page.getFetchTime()));
-    doc.add("tstamp", tstamp);
-=======
     doc.add("tstamp", new Date(datum.getFetchTime()));
->>>>>>> caa378ba
 
     return doc;
-  }
-
-  public void addIndexBackendOptions(Configuration conf) {
   }
 
   public void setConf(Configuration conf) {
@@ -173,9 +112,4 @@
     return this.conf;
   }
 
-  @Override
-  public Collection<WebPage.Field> getFields() {
-    return FIELDS;
-  }
-
 }