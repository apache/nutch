--- conflicted
+++ resolved
@@ -18,23 +18,22 @@
 package org.apache.nutch.indexer.tld;
 
 import java.net.URL;
-import java.util.ArrayList;
-import java.util.Collection;
 
 import org.slf4j.Logger;
 import org.slf4j.LoggerFactory;
 import org.apache.hadoop.conf.Configuration;
+import org.apache.hadoop.io.Text;
+import org.apache.nutch.crawl.CrawlDatum;
+import org.apache.nutch.crawl.Inlinks;
 import org.apache.nutch.indexer.IndexingException;
 import org.apache.nutch.indexer.IndexingFilter;
 import org.apache.nutch.indexer.NutchDocument;
-import org.apache.nutch.storage.WebPage;
-import org.apache.nutch.storage.WebPage.Field;
+import org.apache.nutch.parse.Parse;
 import org.apache.nutch.util.URLUtil;
 import org.apache.nutch.util.domain.DomainSuffix;
 
 /**
  * Adds the Top level domain extensions to the index
- * 
  * @author Enis Soztutar &lt;enis.soz.nutch@gmail.com&gt;
  */
 public class TLDIndexingFilter implements IndexingFilter {
@@ -42,23 +41,17 @@
 
   private Configuration conf;
 
-  private static final Collection<Field> fields = new ArrayList<Field>();
-  
-  @Override
-  public NutchDocument filter(NutchDocument doc, String url, WebPage page)
-      throws IndexingException {
+  public NutchDocument filter(NutchDocument doc, Parse parse, Text urlText, CrawlDatum datum, Inlinks inlinks)
+  throws IndexingException {
+
     try {
-      URL _url = new URL(url);
-      DomainSuffix d = URLUtil.getDomainSuffix(_url);
+      URL url = new URL(urlText.toString());
+      DomainSuffix d = URLUtil.getDomainSuffix(url);
+      
       doc.add("tld", d.getDomain());
-<<<<<<< HEAD
-    } catch (Exception ex) {
-      LOG.warn("Exception in TLDIndexingFilter",ex);
-=======
       
     }catch (Exception ex) {
       LOG.warn(ex.toString());
->>>>>>> caa378ba
     }
 
     return doc;
@@ -71,9 +64,4 @@
   public Configuration getConf() {
     return this.conf;
   }
-
-  @Override
-  public Collection<Field> getFields() {
-    return fields;
-  }
 }