<?xml version="1.0" ?>

<!--
   Licensed to the Apache Software Foundation (ASF) under one or more
   contributor license agreements.  See the NOTICE file distributed with
   this work for additional information regarding copyright ownership.
   The ASF licenses this file to You under the Apache License, Version 2.0
   (the "License"); you may not use this file except in compliance with
   the License.  You may obtain a copy of the License at

       http://www.apache.org/licenses/LICENSE-2.0

   Unless required by applicable law or agreed to in writing, software
   distributed under the License is distributed on an "AS IS" BASIS,
   WITHOUT WARRANTIES OR CONDITIONS OF ANY KIND, either express or implied.
   See the License for the specific language governing permissions and
   limitations under the License.
-->

<ivy-module version="1.0">
  <info organisation="org.apache.nutch" module="${ant.project.name}">
    <license name="Apache 2.0"/>
    <ivyauthor name="Apache Nutch Team" url="https://nutch.apache.org/"/>
    <description>
        Apache Nutch
    </description>
  </info>

  <configurations>
    <include file="../../../ivy/ivy-configurations.xml"/>
  </configurations>

  <publications>
    <!--get the artifact from our module name-->
    <artifact conf="master"/>
  </publications>

  <dependencies>
    <dependency org="org.apache.tika" name="tika-parsers-standard-package" rev="2.1.0" conf="*->default">
      <!-- exclusions of dependencies provided in Nutch core (ivy/ivy.xml) -->
      <exclude org="org.apache.tika" name="tika-core" />
      <exclude org="org.apache.commons" name="commons-lang3" />
<<<<<<< HEAD
      <exclude org="commons-codec" name="commons-codec" />
      <exclude org="org.apache.commons" name="commons-collections4" />
      <exclude org="org.apache.commons" name="commons-compress" />
=======
      <exclude org="org.apache.commons" name="commons-collections4" />
>>>>>>> 671f9041
      <exclude org="commons-io" name="commons-io" />
      <exclude org="commons-logging" name="commons-logging" />
      <exclude org="org.slf4j" name="slf4j-api" />
      <!-- exclusion of Xerces and xml-apis is mandatory so that there
           are no instances in the child/plugin class loader -->
      <exclude org="xerces" name="xercesImpl" />
      <exclude org="xml-apis" name="xml-apis" />
<<<<<<< HEAD
=======
      <!-- common-codec and commons-compress must be included -->
      <!--exclude org="org.apache.commons" name="commons-codec" /-->
      <!--exclude org="commons-codec" name="commons-codec" /-->
      <!--exclude org="org.apache.commons" name="commons-compress" /-->
>>>>>>> 671f9041
    </dependency>
  </dependencies>
  
</ivy-module><|MERGE_RESOLUTION|>--- conflicted
+++ resolved
@@ -40,13 +40,7 @@
       <!-- exclusions of dependencies provided in Nutch core (ivy/ivy.xml) -->
       <exclude org="org.apache.tika" name="tika-core" />
       <exclude org="org.apache.commons" name="commons-lang3" />
-<<<<<<< HEAD
-      <exclude org="commons-codec" name="commons-codec" />
       <exclude org="org.apache.commons" name="commons-collections4" />
-      <exclude org="org.apache.commons" name="commons-compress" />
-=======
-      <exclude org="org.apache.commons" name="commons-collections4" />
->>>>>>> 671f9041
       <exclude org="commons-io" name="commons-io" />
       <exclude org="commons-logging" name="commons-logging" />
       <exclude org="org.slf4j" name="slf4j-api" />
@@ -54,13 +48,10 @@
            are no instances in the child/plugin class loader -->
       <exclude org="xerces" name="xercesImpl" />
       <exclude org="xml-apis" name="xml-apis" />
-<<<<<<< HEAD
-=======
       <!-- common-codec and commons-compress must be included -->
       <!--exclude org="org.apache.commons" name="commons-codec" /-->
       <!--exclude org="commons-codec" name="commons-codec" /-->
       <!--exclude org="org.apache.commons" name="commons-compress" /-->
->>>>>>> 671f9041
     </dependency>
   </dependencies>
   
