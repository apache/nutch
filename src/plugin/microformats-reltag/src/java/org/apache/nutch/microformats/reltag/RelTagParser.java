--- conflicted
+++ resolved
@@ -19,154 +19,39 @@
 // JDK imports
 import java.net.URL;
 import java.net.URLDecoder;
-import java.nio.ByteBuffer;
-import java.util.Collection;
-import java.util.HashSet;
 import java.util.Iterator;
 import java.util.Set;
 import java.util.TreeSet;
+import org.w3c.dom.DocumentFragment;
+import org.w3c.dom.NamedNodeMap;
+import org.w3c.dom.Node;
+import org.w3c.dom.NodeList;
 
-<<<<<<< HEAD
-import org.apache.avro.util.Utf8;
-import org.slf4j.Logger;
-import org.slf4j.LoggerFactory;
-import org.apache.hadoop.conf.Configuration;
-=======
 // Commons Logging imports
 import org.slf4j.Logger;
 import org.slf4j.LoggerFactory;
 
 // Nutch imports
 import org.apache.nutch.metadata.Metadata;
->>>>>>> caa378ba
 import org.apache.nutch.parse.HTMLMetaTags;
-import org.apache.nutch.parse.ParseFilter;
 import org.apache.nutch.parse.Parse;
-import org.apache.nutch.storage.WebPage;
-import org.apache.nutch.storage.WebPage.Field;
+import org.apache.nutch.parse.ParseResult;
+import org.apache.nutch.parse.HtmlParseFilter;
+import org.apache.nutch.protocol.Content;
 import org.apache.nutch.util.StringUtil;
-import org.w3c.dom.DocumentFragment;
-import org.w3c.dom.NamedNodeMap;
-import org.w3c.dom.Node;
-import org.w3c.dom.NodeList;
+
+// Hadoop imports
+import org.apache.hadoop.conf.Configuration;
+import org.apache.hadoop.io.Text;
+
 
 /**
  * Adds microformat rel-tags of document if found.
- * 
+ *
  * @see <a href="http://www.microformats.org/wiki/rel-tag">
  *      http://www.microformats.org/wiki/rel-tag</a>
  * @author J&eacute;r&ocirc;me Charron
  */
-<<<<<<< HEAD
-public class RelTagParser implements ParseFilter {
-
-	public final static Logger LOG = LoggerFactory.getLogger(RelTagParser.class);
-
-	public final static String REL_TAG = "Rel-Tag";
-
-	private Configuration conf = null;
-
-	private static class Parser {
-
-		Set<String> tags = null;
-
-		Parser(Node node) {
-			tags = new TreeSet<String>();
-			parse(node);
-		}
-
-		Set<String> getRelTags() {
-			return tags;
-		}
-
-		void parse(Node node) {
-
-			if (node.getNodeType() == Node.ELEMENT_NODE) {
-				// Look for <a> tag
-				if ("a".equalsIgnoreCase(node.getNodeName())) {
-					NamedNodeMap attrs = node.getAttributes();
-					Node hrefNode = attrs.getNamedItem("href");
-					// Checks that it contains a href attribute
-					if (hrefNode != null) {
-						Node relNode = attrs.getNamedItem("rel");
-						// Checks that it contains a rel attribute too
-						if (relNode != null) {
-							// Finaly checks that rel=tag
-							if ("tag".equalsIgnoreCase(relNode.getNodeValue())) {
-								String tag = parseTag(hrefNode.getNodeValue());
-								if (!StringUtil.isEmpty(tag)) {
-									tags.add(tag);
-								}
-							}
-						}
-					}
-				}
-			}
-
-			// Recurse
-			NodeList children = node.getChildNodes();
-			for (int i = 0; children != null && i < children.getLength(); i++) {
-				parse(children.item(i));
-			}
-		}
-
-		private final static String parseTag(String url) {
-			String tag = null;
-			try {
-				URL u = new URL(url);
-				String path = u.getPath();
-				tag = URLDecoder.decode(
-						path.substring(path.lastIndexOf('/') + 1), "UTF-8");
-			} catch (Exception e) {
-				// Malformed tag...
-				tag = null;
-			}
-			return tag;
-		}
-
-	}
-
-	public void setConf(Configuration conf) {
-		this.conf = conf;
-	}
-
-	public Configuration getConf() {
-		return this.conf;
-	}
-
-	private static final Collection<WebPage.Field> FIELDS = new HashSet<WebPage.Field>();
-
-	static {
-		FIELDS.add(WebPage.Field.BASE_URL);
-		FIELDS.add(WebPage.Field.METADATA);
-	}
-	
-	@Override
-	public Collection<Field> getFields() {
-		return FIELDS;
-	}
-
-	@Override
-	/**
-	 * Scan the HTML document looking at possible rel-tags
-	 */
-	public Parse filter(String url, WebPage page, Parse parse,
-			HTMLMetaTags metaTags, DocumentFragment doc) {
-		// Trying to find the document's rel-tags
-		Parser parser = new Parser(doc);
-		Set<String> tags = parser.getRelTags();
-		// can't store multiple values in page metadata -> separate by tabs
-		StringBuffer sb = new StringBuffer();
-		Iterator<String> iter = tags.iterator();
-		while (iter.hasNext()) {
-			sb.append(iter.next());
-			sb.append("\t");
-		}
-		ByteBuffer bb = ByteBuffer.wrap(sb.toString().getBytes());
-		page.putToMetadata(new Utf8(REL_TAG), bb);
-		return parse;
-	}
-=======
 public class RelTagParser implements HtmlParseFilter {
   
   public final static Logger LOG = LoggerFactory.getLogger(RelTagParser.class);
@@ -272,5 +157,4 @@
    * </implementation:Configurable> *
    * ------------------------------ */
   
->>>>>>> caa378ba
 }