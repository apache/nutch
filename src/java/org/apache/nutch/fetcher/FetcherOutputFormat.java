/**
 * Licensed to the Apache Software Foundation (ASF) under one or more
 * contributor license agreements.  See the NOTICE file distributed with
 * this work for additional information regarding copyright ownership.
 * The ASF licenses this file to You under the Apache License, Version 2.0
 * (the "License"); you may not use this file except in compliance with
 * the License.  You may obtain a copy of the License at
 *
 *     http://www.apache.org/licenses/LICENSE-2.0
 *
 * Unless required by applicable law or agreed to in writing, software
 * distributed under the License is distributed on an "AS IS" BASIS,
 * WITHOUT WARRANTIES OR CONDITIONS OF ANY KIND, either express or implied.
 * See the License for the specific language governing permissions and
 * limitations under the License.
 */

package org.apache.nutch.fetcher;

import java.io.IOException;

import org.apache.nutch.crawl.CrawlDatum;
import org.apache.nutch.crawl.NutchWritable;
import org.apache.hadoop.fs.FileSystem;
import org.apache.hadoop.fs.Path;
import org.apache.hadoop.io.MapFile;
import org.apache.hadoop.io.MapFile.Writer.Option;
import org.apache.hadoop.io.SequenceFile;
import org.apache.hadoop.io.Writable;
import org.apache.hadoop.io.Text;
import org.apache.hadoop.io.SequenceFile.CompressionType;
import org.apache.hadoop.util.Progressable;
import org.apache.hadoop.conf.Configuration;
import org.apache.hadoop.mapreduce.lib.output.FileOutputFormat;
import org.apache.hadoop.mapred.InvalidJobConfException;
import org.apache.hadoop.mapreduce.OutputFormat;
import org.apache.hadoop.mapreduce.RecordWriter;
import org.apache.hadoop.mapreduce.Job;
import org.apache.hadoop.mapreduce.lib.output.SequenceFileOutputFormat;
import org.apache.hadoop.mapreduce.TaskAttemptContext;
import org.apache.hadoop.mapreduce.JobContext;
import org.apache.hadoop.mapreduce.InputSplit;
import org.apache.hadoop.mapred.FileSplit;
import org.apache.hadoop.util.Progressable;
import org.apache.nutch.parse.Parse;
import org.apache.nutch.parse.ParseOutputFormat;
import org.apache.nutch.protocol.Content;

/** Splits FetcherOutput entries into multiple map files. */
public class FetcherOutputFormat extends FileOutputFormat<Text, NutchWritable> {

<<<<<<< HEAD
  public void checkOutputSpecs(FileSystem ignored, JobConf job)
      throws IOException {
=======
  @Override
  public void checkOutputSpecs(JobContext job) throws IOException {
    Configuration conf = job.getConfiguration();
    FileSystem fs = FileSystem.get(conf);
>>>>>>> fe5bfb43
    Path out = FileOutputFormat.getOutputPath(job);
    if ((out == null) && (job.getNumReduceTasks() != 0)) {
      throw new InvalidJobConfException("Output directory not set in conf.");
    }
<<<<<<< HEAD

    if (out != null) {
      FileSystem fs = out.getFileSystem(job);
      if (fs.exists(new Path(out, CrawlDatum.FETCH_DIR_NAME))) {
        throw new IOException("Segment already fetched!");
      }
=======
    if (fs == null) {
      fs = out.getFileSystem(conf);
>>>>>>> fe5bfb43
    }
  }

  @Override
  public RecordWriter<Text, NutchWritable> getRecordWriter(TaskAttemptContext context)
          throws IOException {

    Configuration conf = context.getConfiguration();
    String name = getUniqueFile(context, "part", "");
    Path dir = FileOutputFormat.getOutputPath(context);
    FileSystem fs = dir.getFileSystem(context.getConfiguration());
    Path out = FileOutputFormat.getOutputPath(context);
    final Path fetch = new Path(new Path(out, CrawlDatum.FETCH_DIR_NAME), name);
    final Path content = new Path(new Path(out, Content.DIR_NAME), name);

    final CompressionType compType = SequenceFileOutputFormat
        .getOutputCompressionType(context);

    Option fKeyClassOpt = MapFile.Writer.keyClass(Text.class);
    org.apache.hadoop.io.SequenceFile.Writer.Option fValClassOpt = SequenceFile.Writer.valueClass(CrawlDatum.class);
    org.apache.hadoop.io.SequenceFile.Writer.Option fProgressOpt = SequenceFile.Writer.progressable((Progressable)context);
    org.apache.hadoop.io.SequenceFile.Writer.Option fCompOpt = SequenceFile.Writer.compression(compType);

    final MapFile.Writer fetchOut = new MapFile.Writer(conf,
        fetch, fKeyClassOpt, fValClassOpt, fCompOpt, fProgressOpt);

    return new RecordWriter<Text, NutchWritable>() {
      private MapFile.Writer contentOut;
      private RecordWriter<Text, Parse> parseOut;

      {
        if (Fetcher.isStoringContent(conf)) {
          Option cKeyClassOpt = MapFile.Writer.keyClass(Text.class);
          org.apache.hadoop.io.SequenceFile.Writer.Option cValClassOpt = SequenceFile.Writer.valueClass(Content.class);
          org.apache.hadoop.io.SequenceFile.Writer.Option cProgressOpt = SequenceFile.Writer.progressable((Progressable)context);
          org.apache.hadoop.io.SequenceFile.Writer.Option cCompOpt = SequenceFile.Writer.compression(compType);
          contentOut = new MapFile.Writer(conf, content,
              cKeyClassOpt, cValClassOpt, cCompOpt, cProgressOpt);
        }

        if (Fetcher.isParsing(conf)) {
          parseOut = new ParseOutputFormat().getRecordWriter(context);
        }
      }

      public void write(Text key, NutchWritable value) throws IOException, InterruptedException {

        Writable w = value.get();

        if (w instanceof CrawlDatum)
          fetchOut.append(key, w);
        else if (w instanceof Content && contentOut != null)
          contentOut.append(key, w);
        else if (w instanceof Parse && parseOut != null)
          parseOut.write(key, (Parse) w);
      }

      public void close(TaskAttemptContext context) throws IOException, InterruptedException {
        fetchOut.close();
        if (contentOut != null) {
          contentOut.close();
        }
        if (parseOut != null) {
          parseOut.close(context);
        }
      }

    };

  }
}<|MERGE_RESOLUTION|>--- conflicted
+++ resolved
@@ -49,30 +49,20 @@
 /** Splits FetcherOutput entries into multiple map files. */
 public class FetcherOutputFormat extends FileOutputFormat<Text, NutchWritable> {
 
-<<<<<<< HEAD
-  public void checkOutputSpecs(FileSystem ignored, JobConf job)
-      throws IOException {
-=======
   @Override
   public void checkOutputSpecs(JobContext job) throws IOException {
     Configuration conf = job.getConfiguration();
     FileSystem fs = FileSystem.get(conf);
->>>>>>> fe5bfb43
     Path out = FileOutputFormat.getOutputPath(job);
     if ((out == null) && (job.getNumReduceTasks() != 0)) {
       throw new InvalidJobConfException("Output directory not set in conf.");
     }
-<<<<<<< HEAD
 
-    if (out != null) {
-      FileSystem fs = out.getFileSystem(job);
-      if (fs.exists(new Path(out, CrawlDatum.FETCH_DIR_NAME))) {
-        throw new IOException("Segment already fetched!");
-      }
-=======
     if (fs == null) {
       fs = out.getFileSystem(conf);
->>>>>>> fe5bfb43
+    }
+    if (fs.exists(new Path(out, CrawlDatum.FETCH_DIR_NAME))) {
+      throw new IOException("Segment already fetched!");
     }
   }
 
