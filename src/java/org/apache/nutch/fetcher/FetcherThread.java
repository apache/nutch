/*
 * Licensed to the Apache Software Foundation (ASF) under one or more
 * contributor license agreements.  See the NOTICE file distributed with
 * this work for additional information regarding copyright ownership.
 * The ASF licenses this file to You under the Apache License, Version 2.0
 * (the "License"); you may not use this file except in compliance with
 * the License.  You may obtain a copy of the License at
 *
 *     http://www.apache.org/licenses/LICENSE-2.0
 *
 * Unless required by applicable law or agreed to in writing, software
 * distributed under the License is distributed on an "AS IS" BASIS,
 * WITHOUT WARRANTIES OR CONDITIONS OF ANY KIND, either express or implied.
 * See the License for the specific language governing permissions and
 * limitations under the License.
 */
package org.apache.nutch.fetcher;

import java.io.IOException;
import java.net.MalformedURLException;
import java.net.URL;
import java.util.ArrayList;
import java.util.HashSet;
import java.util.Iterator;
import java.util.List;
import java.util.Map.Entry;
import java.util.concurrent.atomic.AtomicInteger;
import java.util.concurrent.atomic.AtomicLong;

import org.apache.hadoop.conf.Configuration;
import org.apache.hadoop.io.Text;
import org.apache.hadoop.mapred.OutputCollector;
import org.apache.hadoop.mapred.Reporter;
import org.apache.hadoop.util.StringUtils;
import org.apache.nutch.crawl.CrawlDatum;
import org.apache.nutch.crawl.NutchWritable;
import org.apache.nutch.crawl.SignatureFactory;
import org.apache.nutch.metadata.Metadata;
import org.apache.nutch.metadata.Nutch;
import org.apache.nutch.net.URLExemptionFilters;
import org.apache.nutch.net.URLFilterException;
import org.apache.nutch.net.URLFilters;
import org.apache.nutch.net.URLNormalizers;
import org.apache.nutch.parse.Outlink;
import org.apache.nutch.parse.Parse;
import org.apache.nutch.parse.ParseData;
import org.apache.nutch.parse.ParseImpl;
import org.apache.nutch.parse.ParseOutputFormat;
import org.apache.nutch.parse.ParseResult;
import org.apache.nutch.parse.ParseSegment;
import org.apache.nutch.parse.ParseStatus;
import org.apache.nutch.parse.ParseText;
import org.apache.nutch.parse.ParseUtil;
import org.apache.nutch.protocol.Content;
import org.apache.nutch.protocol.Protocol;
import org.apache.nutch.protocol.ProtocolFactory;
import org.apache.nutch.protocol.ProtocolOutput;
import org.apache.nutch.protocol.ProtocolStatus;
import org.apache.nutch.scoring.ScoringFilterException;
import org.apache.nutch.scoring.ScoringFilters;
import org.apache.nutch.service.NutchServer;
import org.apache.nutch.util.StringUtil;
import org.apache.nutch.util.URLUtil;
import org.slf4j.Logger;
import org.slf4j.LoggerFactory;

import crawlercommons.robots.BaseRobotRules;

/**
 * This class picks items from queues and fetches the pages.
 */
public class FetcherThread extends Thread {
  
  private static final Logger LOG = LoggerFactory.getLogger(FetcherThread.class);

  private Configuration conf;
  private URLFilters urlFilters;
  private URLExemptionFilters urlExemptionFilters;
  private ScoringFilters scfilters;
  private ParseUtil parseUtil;
  private URLNormalizers normalizers;
  private ProtocolFactory protocolFactory;
  private long maxCrawlDelay;
  private String queueMode;
  private int maxRedirect;
  private String reprUrl;
  private boolean redirecting;
  private int redirectCount;
  private boolean ignoreExternalLinks;
  private String ignoreExternalLinksMode;

  // Used by fetcher.follow.outlinks.depth in parse
  private int maxOutlinksPerPage;
  private final int maxOutlinks;
  private final int interval;
  private int maxOutlinkDepth;
  private int maxOutlinkDepthNumLinks;
  private boolean outlinksIgnoreExternal;

  private int outlinksDepthDivisor;
  private boolean skipTruncated;

  private boolean halted = false;

  private AtomicInteger activeThreads;

  private Object fetchQueues;

  private QueueFeeder feeder;

  private Object spinWaiting;

  private AtomicLong lastRequestStart;

  private Reporter reporter;

  private AtomicInteger errors;

  private String segmentName;

  private boolean parsing;

  private OutputCollector<Text, NutchWritable> output;

  private boolean storingContent;

  private AtomicInteger pages;

  private AtomicLong bytes;
  
  //Used by the REST service
  private FetchNode fetchNode;
  private boolean reportToNutchServer;

  public FetcherThread(Configuration conf, AtomicInteger activeThreads, FetchItemQueues fetchQueues, 
      QueueFeeder feeder, AtomicInteger spinWaiting, AtomicLong lastRequestStart, Reporter reporter,
      AtomicInteger errors, String segmentName, boolean parsing, OutputCollector<Text, NutchWritable> output,
      boolean storingContent, AtomicInteger pages, AtomicLong bytes) {
    this.setDaemon(true); // don't hang JVM on exit
    this.setName("FetcherThread"); // use an informative name
    this.conf = conf;
    this.urlFilters = new URLFilters(conf);
    this.urlExemptionFilters = new URLExemptionFilters(conf);
    this.scfilters = new ScoringFilters(conf);
    this.parseUtil = new ParseUtil(conf);
    this.skipTruncated = conf.getBoolean(ParseSegment.SKIP_TRUNCATED, true);
    this.protocolFactory = new ProtocolFactory(conf);
    this.normalizers = new URLNormalizers(conf, URLNormalizers.SCOPE_FETCHER);
    this.maxCrawlDelay = conf.getInt("fetcher.max.crawl.delay", 30) * 1000;
    this.activeThreads = activeThreads;
    this.fetchQueues = fetchQueues;
    this.feeder = feeder;
    this.spinWaiting = spinWaiting;
    this.lastRequestStart = lastRequestStart;
    this.reporter = reporter;
    this.errors = errors;
    this.segmentName = segmentName;
    this.parsing = parsing;
    this.output = output;
    this.storingContent = storingContent;
    this.pages = pages;
    this.bytes = bytes;
    queueMode = conf.get("fetcher.queue.mode",
        FetchItemQueues.QUEUE_MODE_HOST);
    // check that the mode is known
    if (!queueMode.equals(FetchItemQueues.QUEUE_MODE_IP)
        && !queueMode.equals(FetchItemQueues.QUEUE_MODE_DOMAIN)
        && !queueMode.equals(FetchItemQueues.QUEUE_MODE_HOST)) {
      LOG.error("Unknown partition mode : " + queueMode
          + " - forcing to byHost");
      queueMode = FetchItemQueues.QUEUE_MODE_HOST;
    }
    LOG.info("Using queue mode : " + queueMode);
    this.maxRedirect = conf.getInt("http.redirect.max", 3);

    maxOutlinksPerPage = conf.getInt("db.max.outlinks.per.page", 100);
    maxOutlinks = (maxOutlinksPerPage < 0) ? Integer.MAX_VALUE
        : maxOutlinksPerPage;
    interval = conf.getInt("db.fetch.interval.default", 2592000);
    ignoreExternalLinks = conf.getBoolean("db.ignore.external.links", false);
    ignoreExternalLinksMode = conf.get("db.ignore.external.links.mode", "byHost");
    maxOutlinkDepth = conf.getInt("fetcher.follow.outlinks.depth", -1);
    outlinksIgnoreExternal = conf.getBoolean(
        "fetcher.follow.outlinks.ignore.external", false);
    maxOutlinkDepthNumLinks = conf.getInt(
        "fetcher.follow.outlinks.num.links", 4);
    outlinksDepthDivisor = conf.getInt(
        "fetcher.follow.outlinks.depth.divisor", 2);
  }

  @SuppressWarnings("fallthrough")
  public void run() {
    activeThreads.incrementAndGet(); // count threads

    FetchItem fit = null;
    try {
      // checking for the server to be running and fetcher.parse to be true
      if (parsing && NutchServer.getInstance().isRunning())
        reportToNutchServer = true;
      
      while (true) {
        // creating FetchNode for storing in FetchNodeDb
        if (reportToNutchServer)
          this.fetchNode = new FetchNode();
        else
          this.fetchNode = null;

        // check whether must be stopped
        if (isHalted()) {
          LOG.debug(getName() + " set to halted");
          fit = null;
          return;
        }

        fit = ((FetchItemQueues) fetchQueues).getFetchItem();
        if (fit == null) {
          if (feeder.isAlive() || ((FetchItemQueues) fetchQueues).getTotalSize() > 0) {
            LOG.debug(getName() + " spin-waiting ...");
            // spin-wait.
            ((AtomicInteger) spinWaiting).incrementAndGet();
            try {
              Thread.sleep(500);
            } catch (Exception e) {
            }
            ((AtomicInteger) spinWaiting).decrementAndGet();
            continue;
          } else {
            // all done, finish this thread
            LOG.info("Thread " + getName() + " has no more work available");
            return;
          }
        }
        lastRequestStart.set(System.currentTimeMillis());
        Text reprUrlWritable = (Text) fit.datum.getMetaData().get(
            Nutch.WRITABLE_REPR_URL_KEY);
        if (reprUrlWritable == null) {
          setReprUrl(fit.url.toString());
        } else {
          setReprUrl(reprUrlWritable.toString());
        }
        try {
          // fetch the page
          redirecting = false;
          redirectCount = 0;
          do {
            if (LOG.isInfoEnabled()) {
              LOG.info("fetching " + fit.url + " (queue crawl delay="
                  + ((FetchItemQueues) fetchQueues).getFetchItemQueue(fit.queueID).crawlDelay
                  + "ms)");
            }
            if (LOG.isDebugEnabled()) {
              LOG.debug("redirectCount=" + redirectCount);
            }
            redirecting = false;
            Protocol protocol = this.protocolFactory.getProtocol(fit.url
                .toString());
            BaseRobotRules rules = protocol.getRobotRules(fit.url, fit.datum);
            if (!rules.isAllowed(fit.u.toString())) {
              // unblock
              ((FetchItemQueues) fetchQueues).finishFetchItem(fit, true);
              if (LOG.isDebugEnabled()) {
                LOG.debug("Denied by robots.txt: " + fit.url);
              }
              output(fit.url, fit.datum, null,
                  ProtocolStatus.STATUS_ROBOTS_DENIED,
                  CrawlDatum.STATUS_FETCH_GONE);
              reporter.incrCounter("FetcherStatus", "robots_denied", 1);
              continue;
            }
            if (rules.getCrawlDelay() > 0) {
              if (rules.getCrawlDelay() > maxCrawlDelay && maxCrawlDelay >= 0) {
                // unblock
                ((FetchItemQueues) fetchQueues).finishFetchItem(fit, true);
                LOG.debug("Crawl-Delay for " + fit.url + " too long ("
                    + rules.getCrawlDelay() + "), skipping");
                output(fit.url, fit.datum, null,
                    ProtocolStatus.STATUS_ROBOTS_DENIED,
                    CrawlDatum.STATUS_FETCH_GONE);
                reporter.incrCounter("FetcherStatus",
                    "robots_denied_maxcrawldelay", 1);
                continue;
              } else {
                FetchItemQueue fiq = ((FetchItemQueues) fetchQueues)
                    .getFetchItemQueue(fit.queueID);
                fiq.crawlDelay = rules.getCrawlDelay();
                if (LOG.isDebugEnabled()) {
                  LOG.info("Crawl delay for queue: " + fit.queueID
                      + " is set to " + fiq.crawlDelay
                      + " as per robots.txt. url: " + fit.url);
                }
              }
            }
            ProtocolOutput output = protocol.getProtocolOutput(fit.url,
                fit.datum);
            ProtocolStatus status = output.getStatus();
            Content content = output.getContent();
            ParseStatus pstatus = null;
            // unblock queue
            ((FetchItemQueues) fetchQueues).finishFetchItem(fit);

            String urlString = fit.url.toString();
            
            // used for FetchNode
            if (fetchNode != null) {
              fetchNode.setStatus(status.getCode());
              fetchNode.setFetchTime(System.currentTimeMillis());
              fetchNode.setUrl(fit.url);
            }

            reporter.incrCounter("FetcherStatus", status.getName(), 1);

            switch (status.getCode()) {

            case ProtocolStatus.WOULDBLOCK:
              // retry ?
              ((FetchItemQueues) fetchQueues).addFetchItem(fit);
              break;

            case ProtocolStatus.SUCCESS: // got a page
              pstatus = output(fit.url, fit.datum, content, status,
                  CrawlDatum.STATUS_FETCH_SUCCESS, fit.outlinkDepth);
              updateStatus(content.getContent().length);
              if (pstatus != null && pstatus.isSuccess()
                  && pstatus.getMinorCode() == ParseStatus.SUCCESS_REDIRECT) {
                String newUrl = pstatus.getMessage();
                int refreshTime = Integer.valueOf(pstatus.getArgs()[1]);
                Text redirUrl = handleRedirect(fit.url, fit.datum, urlString,
                    newUrl, refreshTime < Fetcher.PERM_REFRESH_TIME,
                    Fetcher.CONTENT_REDIR);
                if (redirUrl != null) {
                  fit = queueRedirect(redirUrl, fit);
                }
              }
              break;

            case ProtocolStatus.MOVED: // redirect
            case ProtocolStatus.TEMP_MOVED:
              int code;
              boolean temp;
              if (status.getCode() == ProtocolStatus.MOVED) {
                code = CrawlDatum.STATUS_FETCH_REDIR_PERM;
                temp = false;
              } else {
                code = CrawlDatum.STATUS_FETCH_REDIR_TEMP;
                temp = true;
              }
              output(fit.url, fit.datum, content, status, code);
              String newUrl = status.getMessage();
              Text redirUrl = handleRedirect(fit.url, fit.datum, urlString,
                  newUrl, temp, Fetcher.PROTOCOL_REDIR);
              if (redirUrl != null) {
                fit = queueRedirect(redirUrl, fit);
              } else {
                // stop redirecting
                redirecting = false;
              }
              break;

            case ProtocolStatus.EXCEPTION:
              logError(fit.url, status.getMessage());
              int killedURLs = ((FetchItemQueues) fetchQueues).checkExceptionThreshold(fit
                  .getQueueID());
              if (killedURLs != 0)
                reporter.incrCounter("FetcherStatus",
                    "AboveExceptionThresholdInQueue", killedURLs);
              /* FALLTHROUGH */
            case ProtocolStatus.RETRY: // retry
            case ProtocolStatus.BLOCKED:
              output(fit.url, fit.datum, null, status,
                  CrawlDatum.STATUS_FETCH_RETRY);
              break;

            case ProtocolStatus.GONE: // gone
            case ProtocolStatus.NOTFOUND:
            case ProtocolStatus.ACCESS_DENIED:
            case ProtocolStatus.ROBOTS_DENIED:
              output(fit.url, fit.datum, null, status,
                  CrawlDatum.STATUS_FETCH_GONE);
              break;

            case ProtocolStatus.NOTMODIFIED:
              output(fit.url, fit.datum, null, status,
                  CrawlDatum.STATUS_FETCH_NOTMODIFIED);
              break;

            default:
              if (LOG.isWarnEnabled()) {
                LOG.warn("Unknown ProtocolStatus: " + status.getCode());
              }
              output(fit.url, fit.datum, null, status,
                  CrawlDatum.STATUS_FETCH_RETRY);
            }

            if (redirecting && redirectCount > maxRedirect) {
              ((FetchItemQueues) fetchQueues).finishFetchItem(fit);
              if (LOG.isInfoEnabled()) {
                LOG.info(" - redirect count exceeded " + fit.url);
              }
              output(fit.url, fit.datum, null,
                  ProtocolStatus.STATUS_REDIR_EXCEEDED,
                  CrawlDatum.STATUS_FETCH_GONE);
            }

          } while (redirecting && (redirectCount <= maxRedirect));

        } catch (Throwable t) { // unexpected exception
          // unblock
          ((FetchItemQueues) fetchQueues).finishFetchItem(fit);
          logError(fit.url, StringUtils.stringifyException(t));
          output(fit.url, fit.datum, null, ProtocolStatus.STATUS_FAILED,
              CrawlDatum.STATUS_FETCH_RETRY);
        }
      }

    } catch (Throwable e) {
      if (LOG.isErrorEnabled()) {
        LOG.error("fetcher caught:" + e.toString());
      }
    } finally {
      if (fit != null)
        ((FetchItemQueues) fetchQueues).finishFetchItem(fit);
      activeThreads.decrementAndGet(); // count threads
      LOG.info("-finishing thread " + getName() + ", activeThreads="
          + activeThreads);
    }
  }

  private Text handleRedirect(Text url, CrawlDatum datum, String urlString,
      String newUrl, boolean temp, String redirType)
      throws MalformedURLException, URLFilterException {
    newUrl = normalizers.normalize(newUrl, URLNormalizers.SCOPE_FETCHER);
    newUrl = urlFilters.filter(newUrl);

    if (ignoreExternalLinks) {
      try {
        String origHost = new URL(urlString).getHost().toLowerCase();
        String newHost = new URL(newUrl).getHost().toLowerCase();
        if (!origHost.equals(newHost)) {
          if (LOG.isDebugEnabled()) {
            LOG.debug(" - ignoring redirect " + redirType + " from "
                + urlString + " to " + newUrl
                + " because external links are ignored");
          }
          return null;
        }
      } catch (MalformedURLException e) {
      }
    }

    if (newUrl != null && !newUrl.equals(urlString)) {
      reprUrl = URLUtil.chooseRepr(reprUrl, newUrl, temp);
      url = new Text(newUrl);
      if (maxRedirect > 0) {
        redirecting = true;
        redirectCount++;
        if (LOG.isDebugEnabled()) {
          LOG.debug(" - " + redirType + " redirect to " + url
              + " (fetching now)");
        }
        return url;
      } else {
        CrawlDatum newDatum = new CrawlDatum(CrawlDatum.STATUS_LINKED,
            datum.getFetchInterval(), datum.getScore());
        // transfer existing metadata
        newDatum.getMetaData().putAll(datum.getMetaData());
        try {
          scfilters.initialScore(url, newDatum);
        } catch (ScoringFilterException e) {
          e.printStackTrace();
        }
        if (reprUrl != null) {
          newDatum.getMetaData().put(Nutch.WRITABLE_REPR_URL_KEY,
              new Text(reprUrl));
        }
        output(url, newDatum, null, null, CrawlDatum.STATUS_LINKED);
        if (LOG.isDebugEnabled()) {
          LOG.debug(" - " + redirType + " redirect to " + url
              + " (fetching later)");
        }
        return null;
      }
    } else {
      if (LOG.isDebugEnabled()) {
        LOG.debug(" - " + redirType + " redirect skipped: "
            + (newUrl != null ? "to same url" : "filtered"));
      }
      return null;
    }
  }

  private FetchItem queueRedirect(Text redirUrl, FetchItem fit)
      throws ScoringFilterException {
    CrawlDatum newDatum = new CrawlDatum(CrawlDatum.STATUS_DB_UNFETCHED,
        fit.datum.getFetchInterval(), fit.datum.getScore());
    // transfer all existing metadata to the redirect
    newDatum.getMetaData().putAll(fit.datum.getMetaData());
    scfilters.initialScore(redirUrl, newDatum);
    if (reprUrl != null) {
      newDatum.getMetaData().put(Nutch.WRITABLE_REPR_URL_KEY,
          new Text(reprUrl));
    }
    fit = FetchItem.create(redirUrl, newDatum, queueMode);
    if (fit != null) {
      FetchItemQueue fiq = ((FetchItemQueues) fetchQueues).getFetchItemQueue(fit.queueID);
      fiq.addInProgressFetchItem(fit);
    } else {
      // stop redirecting
      redirecting = false;
      reporter.incrCounter("FetcherStatus", "FetchItem.notCreated.redirect",
          1);
    }
    return fit;
  }

  private void logError(Text url, String message) {
    if (LOG.isInfoEnabled()) {
      LOG.info("fetch of " + url + " failed with: " + message);
    }
    errors.incrementAndGet();
  }

  private ParseStatus output(Text key, CrawlDatum datum, Content content,
      ProtocolStatus pstatus, int status) {

    return output(key, datum, content, pstatus, status, 0);
  }

  private ParseStatus output(Text key, CrawlDatum datum, Content content,
      ProtocolStatus pstatus, int status, int outlinkDepth) {

    datum.setStatus(status);
    datum.setFetchTime(System.currentTimeMillis());
    if (pstatus != null)
      datum.getMetaData().put(Nutch.WRITABLE_PROTO_STATUS_KEY, pstatus);

    ParseResult parseResult = null;
    if (content != null) {
      Metadata metadata = content.getMetadata();

      // store the guessed content type in the crawldatum
      if (content.getContentType() != null)
        datum.getMetaData().put(new Text(Metadata.CONTENT_TYPE),
            new Text(content.getContentType()));

      // add segment to metadata
      metadata.set(Nutch.SEGMENT_NAME_KEY, segmentName);
      // add score to content metadata so that ParseSegment can pick it up.
      try {
        scfilters.passScoreBeforeParsing(key, datum, content);
      } catch (Exception e) {
        if (LOG.isWarnEnabled()) {
          LOG.warn("Couldn't pass score, url " + key + " (" + e + ")");
        }
      }
      /*
       * Note: Fetcher will only follow meta-redirects coming from the
       * original URL.
       */
      if (parsing && status == CrawlDatum.STATUS_FETCH_SUCCESS) {
        if (!skipTruncated
            || (skipTruncated && !ParseSegment.isTruncated(content))) {
          try {
            parseResult = this.parseUtil.parse(content);
          } catch (Exception e) {
            LOG.warn("Error parsing: " + key + ": "
                + StringUtils.stringifyException(e));
          }
        }

        if (parseResult == null) {
          byte[] signature = SignatureFactory.getSignature(conf)
              .calculate(content, new ParseStatus().getEmptyParse(conf));
          datum.setSignature(signature);
        }
      }

      /*
       * Store status code in content So we can read this value during parsing
       * (as a separate job) and decide to parse or not.
       */
      content.getMetadata().add(Nutch.FETCH_STATUS_KEY,
          Integer.toString(status));
    }

    try {
      output.collect(key, new NutchWritable(datum));
      if (content != null && storingContent)
        output.collect(key, new NutchWritable(content));
      if (parseResult != null) {
        for (Entry<Text, Parse> entry : parseResult) {
          Text url = entry.getKey();
          Parse parse = entry.getValue();
          ParseStatus parseStatus = parse.getData().getStatus();
          ParseData parseData = parse.getData();

          if (!parseStatus.isSuccess()) {
            LOG.warn("Error parsing: " + key + ": " + parseStatus);
            parse = parseStatus.getEmptyParse(conf);
          }

          // Calculate page signature. For non-parsing fetchers this will
          // be done in ParseSegment
          byte[] signature = SignatureFactory.getSignature(conf)
              .calculate(content, parse);
          // Ensure segment name and score are in parseData metadata
          parseData.getContentMeta().set(Nutch.SEGMENT_NAME_KEY, segmentName);
          parseData.getContentMeta().set(Nutch.SIGNATURE_KEY,
              StringUtil.toHexString(signature));
          // Pass fetch time to content meta
          parseData.getContentMeta().set(Nutch.FETCH_TIME_KEY,
              Long.toString(datum.getFetchTime()));
          if (url.equals(key))
            datum.setSignature(signature);
          try {
            scfilters.passScoreAfterParsing(url, content, parse);
          } catch (Exception e) {
            if (LOG.isWarnEnabled()) {
              LOG.warn("Couldn't pass score, url " + key + " (" + e + ")");
            }
          }

          String origin = null;

          // collect outlinks for subsequent db update
          Outlink[] links = parseData.getOutlinks();
          int outlinksToStore = Math.min(maxOutlinks, links.length);
          if (ignoreExternalLinks) {
            URL originURL = new URL(url.toString());
            // based on domain?
            if ("bydomain".equalsIgnoreCase(ignoreExternalLinksMode)) {
              origin = URLUtil.getDomainName(originURL).toLowerCase();
            } 
            // use host 
            else {
              origin = originURL.getHost().toLowerCase();
            }
          }
          
          //used by fetchNode         
          if(fetchNode!=null){
            fetchNode.setOutlinks(links);
            fetchNode.setTitle(parseData.getTitle());
            FetchNodeDb.getInstance().put(fetchNode.getUrl().toString(), fetchNode);
          }
          int validCount = 0;

          // Process all outlinks, normalize, filter and deduplicate
          List<Outlink> outlinkList = new ArrayList<Outlink>(outlinksToStore);
          HashSet<String> outlinks = new HashSet<String>(outlinksToStore);
          for (int i = 0; i < links.length && validCount < outlinksToStore; i++) {
            String toUrl = links[i].getToUrl();

            toUrl = ParseOutputFormat.filterNormalize(url.toString(), toUrl,
<<<<<<< HEAD
                origin, ignoreExternalLinks, ignoreExternalLinksMode, urlFilters, normalizers);
=======
                fromHost, ignoreExternalLinks, urlFilters, urlExemptionFilters, normalizers);
>>>>>>> 29c7ae4e
            if (toUrl == null) {
              continue;
            }

            validCount++;
            links[i].setUrl(toUrl);
            outlinkList.add(links[i]);
            outlinks.add(toUrl);
          }

          // Only process depth N outlinks
          if (maxOutlinkDepth > 0 && outlinkDepth < maxOutlinkDepth) {
            reporter.incrCounter("FetcherOutlinks", "outlinks_detected",
                outlinks.size());

            // Counter to limit num outlinks to follow per page
            int outlinkCounter = 0;

            // Calculate variable number of outlinks by depth using the
            // divisor (outlinks = Math.floor(divisor / depth * num.links))
            int maxOutlinksByDepth = (int) Math.floor(outlinksDepthDivisor
                / (outlinkDepth + 1) * maxOutlinkDepthNumLinks);

            String followUrl;

            // Walk over the outlinks and add as new FetchItem to the queues
            Iterator<String> iter = outlinks.iterator();
            while (iter.hasNext() && outlinkCounter < maxOutlinkDepthNumLinks) {
              followUrl = iter.next();

              // Check whether we'll follow external outlinks
              if (outlinksIgnoreExternal) {
                if (!URLUtil.getHost(url.toString()).equals(
                    URLUtil.getHost(followUrl))) {
                  continue;
                }
              }

              reporter
                  .incrCounter("FetcherOutlinks", "outlinks_following", 1);

              // Create new FetchItem with depth incremented
              FetchItem fit = FetchItem.create(new Text(followUrl),
                  new CrawlDatum(CrawlDatum.STATUS_LINKED, interval),
                  queueMode, outlinkDepth + 1);
              ((FetchItemQueues) fetchQueues).addFetchItem(fit);

              outlinkCounter++;
            }
          }

          // Overwrite the outlinks in ParseData with the normalized and
          // filtered set
          parseData.setOutlinks(outlinkList.toArray(new Outlink[outlinkList
              .size()]));

          output.collect(url, new NutchWritable(new ParseImpl(new ParseText(
              parse.getText()), parseData, parse.isCanonical())));
        }
      }
    } catch (IOException e) {
      if (LOG.isErrorEnabled()) {
        LOG.error("fetcher caught:" + e.toString());
      }
    }

    // return parse status if it exits
    if (parseResult != null && !parseResult.isEmpty()) {
      Parse p = parseResult.get(content.getUrl());
      if (p != null) {
        reporter.incrCounter("ParserStatus", ParseStatus.majorCodes[p
            .getData().getStatus().getMajorCode()], 1);
        return p.getData().getStatus();
      }
    }
    return null;
  }
  
  private void updateStatus(int bytesInPage) throws IOException {
    pages.incrementAndGet();
    bytes.addAndGet(bytesInPage);
  }

  public synchronized void setHalted(boolean halted) {
    this.halted = halted;
  }

  public synchronized boolean isHalted() {
    return halted;
  }

  public String getReprUrl() {
    return reprUrl;
  }
  
  private void setReprUrl(String urlString) {
    this.reprUrl = urlString;
    
  }

}<|MERGE_RESOLUTION|>--- conflicted
+++ resolved
@@ -651,11 +651,8 @@
             String toUrl = links[i].getToUrl();
 
             toUrl = ParseOutputFormat.filterNormalize(url.toString(), toUrl,
-<<<<<<< HEAD
-                origin, ignoreExternalLinks, ignoreExternalLinksMode, urlFilters, normalizers);
-=======
-                fromHost, ignoreExternalLinks, urlFilters, urlExemptionFilters, normalizers);
->>>>>>> 29c7ae4e
+                origin, ignoreExternalLinks, ignoreExternalLinksMode, urlFilters,
+                urlExemptionFilters, normalizers);
             if (toUrl == null) {
               continue;
             }
