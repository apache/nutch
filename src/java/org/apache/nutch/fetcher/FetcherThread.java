--- conflicted
+++ resolved
@@ -663,12 +663,8 @@
             String toUrl = links[i].getToUrl();
 
             toUrl = ParseOutputFormat.filterNormalize(url.toString(), toUrl,
-<<<<<<< HEAD
-                origin, ignoreExternalLinks, ignoreExternalLinksMode, urlFilters,
-                urlExemptionFilters, normalizers);
-=======
-                origin, ignoreInternalLinks, ignoreExternalLinks, ignoreExternalLinksMode, urlFilters, normalizers);
->>>>>>> 9e640679
+                origin, ignoreInternalLinks, ignoreExternalLinks, ignoreExternalLinksMode,
+                    urlFilters, urlExemptionFilters,  normalizers);
             if (toUrl == null) {
               continue;
             }
