--- conflicted
+++ resolved
@@ -17,29 +17,19 @@
 package org.apache.nutch.indexer;
 
 import org.apache.hadoop.conf.Configurable;
-<<<<<<< HEAD
-import org.apache.hadoop.mapred.JobConf;
-=======
 import org.apache.hadoop.conf.Configuration;
 import org.apache.nutch.indexer.NutchDocument;
->>>>>>> db2f5df1
 import org.apache.nutch.plugin.Pluggable;
 
 import java.io.IOException;
 import java.util.Map;
 
 public interface IndexWriter extends Pluggable, Configurable {
-  /**
-   * The name of the extension point.
-   */
+  /** The name of the extension point. */
   final static String X_POINT_ID = IndexWriter.class.getName();
 
-<<<<<<< HEAD
   @Deprecated
-  public void open(JobConf job, String name) throws IOException;
-=======
   public void open(Configuration conf, String name) throws IOException;
->>>>>>> db2f5df1
 
   /**
    * Initializes the internal variables from a given index writer configuration.
