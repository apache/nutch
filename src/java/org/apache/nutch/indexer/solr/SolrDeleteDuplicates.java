/*
 * Licensed to the Apache Software Foundation (ASF) under one or more
 * contributor license agreements.  See the NOTICE file distributed with
 * this work for additional information regarding copyright ownership.
 * The ASF licenses this file to You under the Apache License, Version 2.0
 * (the "License"); you may not use this file except in compliance with
 * the License.  You may obtain a copy of the License at
 *
 *     http://www.apache.org/licenses/LICENSE-2.0
 *
 * Unless required by applicable law or agreed to in writing, software
 * distributed under the License is distributed on an "AS IS" BASIS,
 * WITHOUT WARRANTIES OR CONDITIONS OF ANY KIND, either express or implied.
 * See the License for the specific language governing permissions and
 * limitations under the License.
 */
package org.apache.nutch.indexer.solr;

import java.io.DataInput;
import java.io.DataOutput;
import java.io.IOException;
import java.net.MalformedURLException;
<<<<<<< HEAD
import java.text.SimpleDateFormat;
=======
import java.util.ArrayList;
>>>>>>> fc6a7f5e
import java.util.Iterator;
import java.util.List;

import org.apache.commons.logging.Log;
import org.apache.commons.logging.LogFactory;
import org.apache.hadoop.conf.Configuration;
import org.apache.hadoop.io.Text;
import org.apache.hadoop.io.Writable;
import org.apache.hadoop.mapreduce.InputFormat;
import org.apache.hadoop.mapreduce.InputSplit;
import org.apache.hadoop.mapreduce.Job;
import org.apache.hadoop.mapreduce.JobContext;
import org.apache.hadoop.mapreduce.Mapper;
import org.apache.hadoop.mapreduce.RecordReader;
import org.apache.hadoop.mapreduce.Reducer;
import org.apache.hadoop.mapreduce.TaskAttemptContext;
import org.apache.hadoop.mapreduce.lib.output.NullOutputFormat;
import org.apache.hadoop.util.Tool;
import org.apache.hadoop.util.ToolRunner;
import org.apache.nutch.util.NutchConfiguration;
<<<<<<< HEAD
import org.apache.nutch.util.NutchJob;
import org.apache.nutch.util.TimingUtil;
=======
>>>>>>> fc6a7f5e
import org.apache.solr.client.solrj.SolrQuery;
import org.apache.solr.client.solrj.SolrServer;
import org.apache.solr.client.solrj.SolrServerException;
import org.apache.solr.client.solrj.impl.CommonsHttpSolrServer;
import org.apache.solr.client.solrj.request.UpdateRequest;
import org.apache.solr.client.solrj.response.QueryResponse;
import org.apache.solr.common.SolrDocument;
import org.apache.solr.common.SolrDocumentList;

/** 
 * Utility class for deleting duplicate documents from a solr index.
 *
 * The algorithm goes like follows:
 * 
 * Preparation:
 * <ol>
 * <li>Query the solr server for the number of documents (say, N)</li>
 * <li>Partition N among M map tasks. For example, if we have two map tasks
 * the first map task will deal with solr documents from 0 - (N / 2 - 1) and
 * the second will deal with documents from (N / 2) to (N - 1).</li>
 * </ol>
 * 
 * MapReduce:
 * <ul>
 * <li>Map: Identity map where keys are digests and values are {@link SolrRecord}
 * instances(which contain id, boost and timestamp)</li>
 * <li>Reduce: After map, {@link SolrRecord}s with the same digest will be
 * grouped together. Now, of these documents with the same digests, delete
 * all of them except the one with the highest score (boost field). If two
 * (or more) documents have the same score, then the document with the latest
 * timestamp is kept. Again, every other is deleted from solr index.
 * </li>
 * </ul>
 * 
 * Note that we assume that two documents in
 * a solr index will never have the same URL. So this class only deals with
 * documents with <b>different</b> URLs but the same digest. 
 */
public class SolrDeleteDuplicates
extends Reducer<Text, SolrDeleteDuplicates.SolrRecord, Text, SolrDeleteDuplicates.SolrRecord>
implements Tool {

  public static final Log LOG = LogFactory.getLog(SolrDeleteDuplicates.class);

  private static final String SOLR_GET_ALL_QUERY = SolrConstants.ID_FIELD + ":[* TO *]";

  private static final int NUM_MAX_DELETE_REQUEST = 1000;

  public static class SolrRecord implements Writable {

    private float boost;
    private long tstamp;
    private String id;

    public SolrRecord() { }
    
    public SolrRecord(SolrRecord old) {
	this.id = old.id;
	this.boost = old.boost;
	this.tstamp = old.tstamp;
    }

    public SolrRecord(String id, float boost, long tstamp) {
      this.id = id;
      this.boost = boost;
      this.tstamp = tstamp;
    }

    public String getId() {
      return id;
    }

    public float getBoost() {
      return boost;
    }

    public long getTstamp() {
      return tstamp;
    }

    public void readSolrDocument(SolrDocument doc) {
      id = (String)doc.getFieldValue(SolrConstants.ID_FIELD);
      boost = (Float)doc.getFieldValue(SolrConstants.BOOST_FIELD);
      tstamp = (Long)doc.getFieldValue(SolrConstants.TIMESTAMP_FIELD);
    }

    public void readFields(DataInput in) throws IOException {
      id = Text.readString(in);
      boost = in.readFloat();
      tstamp = in.readLong();
    }

    public void write(DataOutput out) throws IOException {
      Text.writeString(out, id);
      out.writeFloat(boost);
      out.writeLong(tstamp);
    } 
  }

  public static class SolrInputSplit extends InputSplit {

    private int docBegin;
    private int numDocs;

    public SolrInputSplit() { }

    public SolrInputSplit(int docBegin, int numDocs) {
      this.docBegin = docBegin;
      this.numDocs = numDocs;
    }

    public int getDocBegin() {
      return docBegin;
    }

<<<<<<< HEAD
    public int getNumDocs() {
      return numDocs;
    }

=======
    @Override
>>>>>>> fc6a7f5e
    public long getLength() throws IOException {
      return numDocs;
    }

    public String[] getLocations() throws IOException {
      return new String[] {} ;
    }
  }
  
  public static class SolrRecordReader extends RecordReader<Text, SolrRecord> {

<<<<<<< HEAD
    public void readFields(DataInput in) throws IOException {
      docBegin = in.readInt();
      numDocs = in.readInt();
    }

    public void write(DataOutput out) throws IOException {
      out.writeInt(docBegin);
      out.writeInt(numDocs);
=======
    private int currentDoc = 0;
    private int numDocs;
    private Text text;
    private SolrRecord record;
    private SolrDocumentList solrDocs;
    
    public SolrRecordReader(SolrDocumentList solrDocs, int numDocs) {
      this.solrDocs = solrDocs;
      this.numDocs = numDocs;
    }
    
    @Override
    public void initialize(InputSplit split, TaskAttemptContext context)
        throws IOException, InterruptedException {
      text = new Text();
      record = new SolrRecord();   
    }

    @Override
    public void close() throws IOException { }

    @Override
    public float getProgress() throws IOException {
      return currentDoc / (float) numDocs;
>>>>>>> fc6a7f5e
    }

    @Override
    public Text getCurrentKey() throws IOException, InterruptedException {
      return text;
    }

    @Override
    public SolrRecord getCurrentValue() throws IOException,
        InterruptedException {
      return record;
    }

    @Override
    public boolean nextKeyValue() throws IOException, InterruptedException {
      if (currentDoc >= numDocs) {
        return false;
      }

      SolrDocument doc = solrDocs.get(currentDoc);
      String digest = (String) doc.getFieldValue(SolrConstants.DIGEST_FIELD);
      text.set(digest);
      record.readSolrDocument(doc);

      currentDoc++;
      return true;
    }
   
  };

  public static class SolrInputFormat extends InputFormat<Text, SolrRecord> {
    
    @Override
    public List<InputSplit> getSplits(JobContext context)
    throws IOException, InterruptedException {
      Configuration conf = context.getConfiguration();
      int numSplits = context.getNumReduceTasks();
      SolrServer solr = new CommonsHttpSolrServer(conf.get(SolrConstants.SERVER_URL));

      final SolrQuery solrQuery = new SolrQuery(SOLR_GET_ALL_QUERY);
      solrQuery.setFields(SolrConstants.ID_FIELD);
      solrQuery.setRows(1);

      QueryResponse response;
      try {
        response = solr.query(solrQuery);
      } catch (final SolrServerException e) {
        throw new IOException(e);
      }

      int numResults = (int)response.getResults().getNumFound();
      int numDocsPerSplit = (numResults / numSplits); 
      int currentDoc = 0;
      List<InputSplit> splits = new ArrayList<InputSplit>();
      for (int i = 0; i < numSplits - 1; i++) {
        splits.add(new SolrInputSplit(currentDoc, numDocsPerSplit));
        currentDoc += numDocsPerSplit;
      }
      splits.add(new SolrInputSplit(currentDoc, numResults - currentDoc));

      return splits;
    }

    @Override
    public RecordReader<Text, SolrRecord> createRecordReader(InputSplit split,
        TaskAttemptContext context) throws IOException, InterruptedException {
      Configuration conf = context.getConfiguration();
      SolrServer solr = new CommonsHttpSolrServer(conf.get(SolrConstants.SERVER_URL));
      SolrInputSplit solrSplit = (SolrInputSplit) split;
      final int numDocs = (int) solrSplit.getLength();
      
      SolrQuery solrQuery = new SolrQuery(SOLR_GET_ALL_QUERY);
      solrQuery.setFields(SolrConstants.ID_FIELD, SolrConstants.BOOST_FIELD,
                          SolrConstants.TIMESTAMP_FIELD,
                          SolrConstants.DIGEST_FIELD);
      solrQuery.setStart(solrSplit.getDocBegin());
      solrQuery.setRows(numDocs);

      QueryResponse response;
      try {
        response = solr.query(solrQuery);
      } catch (final SolrServerException e) {
        throw new IOException(e);
      }

      final SolrDocumentList solrDocs = response.getResults();
<<<<<<< HEAD

      return new RecordReader<Text, SolrRecord>() {

        private int currentDoc = 0;

        public void close() throws IOException { }

        public Text createKey() {
          return new Text();
        }

        public SolrRecord createValue() {
          return new SolrRecord();
        }

        public long getPos() throws IOException {
          return currentDoc;
        }

        public float getProgress() throws IOException {
          return currentDoc / (float) numDocs;
        }

        public boolean next(Text key, SolrRecord value) throws IOException {
          if (currentDoc >= numDocs) {
            return false;
          }

          SolrDocument doc = solrDocs.get(currentDoc);
          String digest = (String) doc.getFieldValue(SolrConstants.DIGEST_FIELD);
          key.set(digest);
          value.readSolrDocument(doc);

          currentDoc++;
          return true;
        }    
      };
=======
      return new SolrRecordReader(solrDocs, numDocs);
>>>>>>> fc6a7f5e
    }
  }

  private Configuration conf;

  private SolrServer solr;

  private int numDeletes = 0;

  private UpdateRequest updateRequest = new UpdateRequest();

  public Configuration getConf() {
    return conf;
  }

  public void setConf(Configuration conf) {
    this.conf = conf;
  }

<<<<<<< HEAD
  public void configure(JobConf job) {
=======
  @Override
  public void setup(Context job) throws IOException {
    Configuration conf = job.getConfiguration();
>>>>>>> fc6a7f5e
    try {
      solr = new CommonsHttpSolrServer(conf.get(SolrConstants.SERVER_URL));
    } catch (MalformedURLException e) {
      throw new IOException(e);
    }
  }


<<<<<<< HEAD
  public void close() throws IOException {
=======
  @Override
  public void cleanup(Context context) throws IOException {
>>>>>>> fc6a7f5e
    try {
      if (numDeletes > 0) {
        LOG.info("SolrDeleteDuplicates: deleting " + numDeletes + " duplicates");
        updateRequest.process(solr);
      }
    } catch (SolrServerException e) {
      throw new IOException(e);
    }
  }

<<<<<<< HEAD
  public void reduce(Text key, Iterator<SolrRecord> values,
      OutputCollector<Text, SolrRecord> output, Reporter reporter)
  throws IOException {
    SolrRecord recordToKeep = new SolrRecord(values.next());
    while (values.hasNext()) {
      SolrRecord solrRecord = values.next();
=======
  @Override
  public void reduce(Text key, Iterable<SolrRecord> values, Context context)
  throws IOException {
    Iterator<SolrRecord> iterator = values.iterator();
    SolrRecord recordToKeep = iterator.next();
    while (iterator.hasNext()) {
      SolrRecord solrRecord = iterator.next();
>>>>>>> fc6a7f5e
      if (solrRecord.getBoost() > recordToKeep.getBoost() ||
          (solrRecord.getBoost() == recordToKeep.getBoost() && 
              solrRecord.getTstamp() > recordToKeep.getTstamp())) {
        updateRequest.deleteById(recordToKeep.id);
        recordToKeep = new SolrRecord(solrRecord);
      } else {
        updateRequest.deleteById(solrRecord.id);
      }
      numDeletes++;
      if (numDeletes >= NUM_MAX_DELETE_REQUEST) {
        try {
          LOG.info("SolrDeleteDuplicates: deleting " + numDeletes + " duplicates");
          updateRequest.process(solr);
        } catch (SolrServerException e) {
          throw new IOException(e);
        }
        updateRequest = new UpdateRequest();
        numDeletes = 0;
      }
    }
  }

<<<<<<< HEAD
  public void dedup(String solrUrl) throws IOException {
    SimpleDateFormat sdf = new SimpleDateFormat("yyyy-MM-dd HH:mm:ss");
    long start = System.currentTimeMillis();
    LOG.info("SolrDeleteDuplicates: starting at " + sdf.format(start));
=======
  public boolean dedup(String solrUrl)
  throws IOException, InterruptedException, ClassNotFoundException {
    LOG.info("SolrDeleteDuplicates: starting...");
>>>>>>> fc6a7f5e
    LOG.info("SolrDeleteDuplicates: Solr url: " + solrUrl);
    
    getConf().set(SolrConstants.SERVER_URL, solrUrl);
    
    Job job = new Job(getConf(), "solrdedup");

    job.setInputFormatClass(SolrInputFormat.class);
    job.setOutputFormatClass(NullOutputFormat.class);
    job.setMapOutputKeyClass(Text.class);
    job.setMapOutputValueClass(SolrRecord.class);
    job.setMapperClass(Mapper.class);
    job.setReducerClass(SolrDeleteDuplicates.class);

<<<<<<< HEAD
    JobClient.runJob(job);

    long end = System.currentTimeMillis();
    LOG.info("SolrDeleteDuplicates: finished at " + sdf.format(end) + ", elapsed: " + TimingUtil.elapsedTime(start, end));
=======
    return job.waitForCompletion(true);    
>>>>>>> fc6a7f5e
  }

  public int run(String[] args)
  throws IOException, InterruptedException, ClassNotFoundException {
    if (args.length != 1) {
      System.err.println("Usage: SolrDeleteDuplicates <solr url>");
      return 1;
    }

    boolean result = dedup(args[0]);
    if (result) {
      LOG.info("SolrDeleteDuplicates: done.");
      return 0;
    }

    return -1;
  }

  public static void main(String[] args) throws Exception {
    int result = ToolRunner.run(NutchConfiguration.create(),
        new SolrDeleteDuplicates(), args);
    System.exit(result);
  }

}<|MERGE_RESOLUTION|>--- conflicted
+++ resolved
@@ -1,30 +1,10 @@
-/*
- * Licensed to the Apache Software Foundation (ASF) under one or more
- * contributor license agreements.  See the NOTICE file distributed with
- * this work for additional information regarding copyright ownership.
- * The ASF licenses this file to You under the Apache License, Version 2.0
- * (the "License"); you may not use this file except in compliance with
- * the License.  You may obtain a copy of the License at
- *
- *     http://www.apache.org/licenses/LICENSE-2.0
- *
- * Unless required by applicable law or agreed to in writing, software
- * distributed under the License is distributed on an "AS IS" BASIS,
- * WITHOUT WARRANTIES OR CONDITIONS OF ANY KIND, either express or implied.
- * See the License for the specific language governing permissions and
- * limitations under the License.
- */
 package org.apache.nutch.indexer.solr;
 
 import java.io.DataInput;
 import java.io.DataOutput;
 import java.io.IOException;
 import java.net.MalformedURLException;
-<<<<<<< HEAD
-import java.text.SimpleDateFormat;
-=======
 import java.util.ArrayList;
->>>>>>> fc6a7f5e
 import java.util.Iterator;
 import java.util.List;
 
@@ -45,11 +25,6 @@
 import org.apache.hadoop.util.Tool;
 import org.apache.hadoop.util.ToolRunner;
 import org.apache.nutch.util.NutchConfiguration;
-<<<<<<< HEAD
-import org.apache.nutch.util.NutchJob;
-import org.apache.nutch.util.TimingUtil;
-=======
->>>>>>> fc6a7f5e
 import org.apache.solr.client.solrj.SolrQuery;
 import org.apache.solr.client.solrj.SolrServer;
 import org.apache.solr.client.solrj.SolrServerException;
@@ -105,12 +80,6 @@
     private String id;
 
     public SolrRecord() { }
-    
-    public SolrRecord(SolrRecord old) {
-	this.id = old.id;
-	this.boost = old.boost;
-	this.tstamp = old.tstamp;
-    }
 
     public SolrRecord(String id, float boost, long tstamp) {
       this.id = id;
@@ -136,12 +105,14 @@
       tstamp = (Long)doc.getFieldValue(SolrConstants.TIMESTAMP_FIELD);
     }
 
+    @Override
     public void readFields(DataInput in) throws IOException {
       id = Text.readString(in);
       boost = in.readFloat();
       tstamp = in.readLong();
     }
 
+    @Override
     public void write(DataOutput out) throws IOException {
       Text.writeString(out, id);
       out.writeFloat(boost);
@@ -165,18 +136,12 @@
       return docBegin;
     }
 
-<<<<<<< HEAD
-    public int getNumDocs() {
-      return numDocs;
-    }
-
-=======
-    @Override
->>>>>>> fc6a7f5e
+    @Override
     public long getLength() throws IOException {
       return numDocs;
     }
 
+    @Override
     public String[] getLocations() throws IOException {
       return new String[] {} ;
     }
@@ -184,16 +149,6 @@
   
   public static class SolrRecordReader extends RecordReader<Text, SolrRecord> {
 
-<<<<<<< HEAD
-    public void readFields(DataInput in) throws IOException {
-      docBegin = in.readInt();
-      numDocs = in.readInt();
-    }
-
-    public void write(DataOutput out) throws IOException {
-      out.writeInt(docBegin);
-      out.writeInt(numDocs);
-=======
     private int currentDoc = 0;
     private int numDocs;
     private Text text;
@@ -218,7 +173,6 @@
     @Override
     public float getProgress() throws IOException {
       return currentDoc / (float) numDocs;
->>>>>>> fc6a7f5e
     }
 
     @Override
@@ -305,47 +259,7 @@
       }
 
       final SolrDocumentList solrDocs = response.getResults();
-<<<<<<< HEAD
-
-      return new RecordReader<Text, SolrRecord>() {
-
-        private int currentDoc = 0;
-
-        public void close() throws IOException { }
-
-        public Text createKey() {
-          return new Text();
-        }
-
-        public SolrRecord createValue() {
-          return new SolrRecord();
-        }
-
-        public long getPos() throws IOException {
-          return currentDoc;
-        }
-
-        public float getProgress() throws IOException {
-          return currentDoc / (float) numDocs;
-        }
-
-        public boolean next(Text key, SolrRecord value) throws IOException {
-          if (currentDoc >= numDocs) {
-            return false;
-          }
-
-          SolrDocument doc = solrDocs.get(currentDoc);
-          String digest = (String) doc.getFieldValue(SolrConstants.DIGEST_FIELD);
-          key.set(digest);
-          value.readSolrDocument(doc);
-
-          currentDoc++;
-          return true;
-        }    
-      };
-=======
       return new SolrRecordReader(solrDocs, numDocs);
->>>>>>> fc6a7f5e
     }
   }
 
@@ -357,21 +271,19 @@
 
   private UpdateRequest updateRequest = new UpdateRequest();
 
+  @Override
   public Configuration getConf() {
     return conf;
   }
 
+  @Override
   public void setConf(Configuration conf) {
     this.conf = conf;
   }
 
-<<<<<<< HEAD
-  public void configure(JobConf job) {
-=======
   @Override
   public void setup(Context job) throws IOException {
     Configuration conf = job.getConfiguration();
->>>>>>> fc6a7f5e
     try {
       solr = new CommonsHttpSolrServer(conf.get(SolrConstants.SERVER_URL));
     } catch (MalformedURLException e) {
@@ -380,15 +292,10 @@
   }
 
 
-<<<<<<< HEAD
-  public void close() throws IOException {
-=======
   @Override
   public void cleanup(Context context) throws IOException {
->>>>>>> fc6a7f5e
     try {
       if (numDeletes > 0) {
-        LOG.info("SolrDeleteDuplicates: deleting " + numDeletes + " duplicates");
         updateRequest.process(solr);
       }
     } catch (SolrServerException e) {
@@ -396,14 +303,6 @@
     }
   }
 
-<<<<<<< HEAD
-  public void reduce(Text key, Iterator<SolrRecord> values,
-      OutputCollector<Text, SolrRecord> output, Reporter reporter)
-  throws IOException {
-    SolrRecord recordToKeep = new SolrRecord(values.next());
-    while (values.hasNext()) {
-      SolrRecord solrRecord = values.next();
-=======
   @Override
   public void reduce(Text key, Iterable<SolrRecord> values, Context context)
   throws IOException {
@@ -411,19 +310,17 @@
     SolrRecord recordToKeep = iterator.next();
     while (iterator.hasNext()) {
       SolrRecord solrRecord = iterator.next();
->>>>>>> fc6a7f5e
       if (solrRecord.getBoost() > recordToKeep.getBoost() ||
           (solrRecord.getBoost() == recordToKeep.getBoost() && 
               solrRecord.getTstamp() > recordToKeep.getTstamp())) {
         updateRequest.deleteById(recordToKeep.id);
-        recordToKeep = new SolrRecord(solrRecord);
+        recordToKeep = solrRecord;
       } else {
         updateRequest.deleteById(solrRecord.id);
       }
       numDeletes++;
       if (numDeletes >= NUM_MAX_DELETE_REQUEST) {
         try {
-          LOG.info("SolrDeleteDuplicates: deleting " + numDeletes + " duplicates");
           updateRequest.process(solr);
         } catch (SolrServerException e) {
           throw new IOException(e);
@@ -434,16 +331,9 @@
     }
   }
 
-<<<<<<< HEAD
-  public void dedup(String solrUrl) throws IOException {
-    SimpleDateFormat sdf = new SimpleDateFormat("yyyy-MM-dd HH:mm:ss");
-    long start = System.currentTimeMillis();
-    LOG.info("SolrDeleteDuplicates: starting at " + sdf.format(start));
-=======
   public boolean dedup(String solrUrl)
   throws IOException, InterruptedException, ClassNotFoundException {
     LOG.info("SolrDeleteDuplicates: starting...");
->>>>>>> fc6a7f5e
     LOG.info("SolrDeleteDuplicates: Solr url: " + solrUrl);
     
     getConf().set(SolrConstants.SERVER_URL, solrUrl);
@@ -457,14 +347,7 @@
     job.setMapperClass(Mapper.class);
     job.setReducerClass(SolrDeleteDuplicates.class);
 
-<<<<<<< HEAD
-    JobClient.runJob(job);
-
-    long end = System.currentTimeMillis();
-    LOG.info("SolrDeleteDuplicates: finished at " + sdf.format(end) + ", elapsed: " + TimingUtil.elapsedTime(start, end));
-=======
     return job.waitForCompletion(true);    
->>>>>>> fc6a7f5e
   }
 
   public int run(String[] args)
