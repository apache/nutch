--- conflicted
+++ resolved
@@ -18,36 +18,22 @@
 package org.apache.nutch.crawl;
 
 import java.net.InetAddress;
+import java.net.URL;
 import java.net.MalformedURLException;
-import java.net.URL;
 import java.net.UnknownHostException;
 
 import org.slf4j.Logger;
 import org.slf4j.LoggerFactory;
-<<<<<<< HEAD
-import org.apache.hadoop.conf.Configurable;
-import org.apache.hadoop.conf.Configuration;
-import org.apache.hadoop.mapreduce.Partitioner;
-import org.apache.nutch.crawl.GeneratorJob.SelectorEntry;
-=======
 import org.apache.hadoop.io.*;
 import org.apache.hadoop.mapred.*;
->>>>>>> caa378ba
 import org.apache.nutch.net.URLNormalizers;
-import org.apache.nutch.storage.WebPage;
 import org.apache.nutch.util.URLUtil;
 
 /**
  * Partition urls by host, domain name or IP depending on the value of the
  * parameter 'partition.url.mode' which can be 'byHost', 'byDomain' or 'byIP'
  */
-<<<<<<< HEAD
-public class URLPartitioner
-extends Partitioner<SelectorEntry, WebPage>
-implements Configurable {
-=======
 public class URLPartitioner implements Partitioner<Text,Writable> {
->>>>>>> caa378ba
   private static final Logger LOG = LoggerFactory.getLogger(URLPartitioner.class);
 
   public static final String PARTITION_MODE_KEY = "partition.url.mode";
@@ -56,38 +42,27 @@
   public static final String PARTITION_MODE_DOMAIN = "byDomain";
   public static final String PARTITION_MODE_IP = "byIP";
 
-  private Configuration conf;
-
   private int seed;
   private URLNormalizers normalizers;
   private String mode = PARTITION_MODE_HOST;
 
-  @Override
-  public Configuration getConf() {
-    return conf;
-  }
-
-  @Override
-  public void setConf(Configuration conf) {
-    this.conf = conf;
-    seed = conf.getInt("partition.url.seed", 0);
-    mode = conf.get(PARTITION_MODE_KEY, PARTITION_MODE_HOST);
+  public void configure(JobConf job) {
+    seed = job.getInt("partition.url.seed", 0);
+    mode = job.get(PARTITION_MODE_KEY, PARTITION_MODE_HOST);
     // check that the mode is known
     if (!mode.equals(PARTITION_MODE_IP) && !mode.equals(PARTITION_MODE_DOMAIN)
         && !mode.equals(PARTITION_MODE_HOST)) {
       LOG.error("Unknown partition mode : " + mode + " - forcing to byHost");
       mode = PARTITION_MODE_HOST;
     }
-    normalizers = new URLNormalizers(conf, URLNormalizers.SCOPE_PARTITION);
+    normalizers = new URLNormalizers(job, URLNormalizers.SCOPE_PARTITION);
   }
 
-  public void setup(Configuration conf) {
+  public void close() {}
 
-  }
-
-  @Override
-  public int getPartition(SelectorEntry key, WebPage value, int numReduceTasks) {
-    String urlString = key.url;
+  /** Hash by domain name. */
+  public int getPartition(Text key, Writable value, int numReduceTasks) {
+    String urlString = key.toString();
     URL url = null;
     int hashCode = urlString.hashCode();
     try {
@@ -105,7 +80,7 @@
         InetAddress address = InetAddress.getByName(url.getHost());
         hashCode = address.getHostAddress().hashCode();
       } catch (UnknownHostException e) {
-        GeneratorJob.LOG.info("Couldn't find IP for host: " + url.getHost());
+        Generator.LOG.info("Couldn't find IP for host: " + url.getHost());
       }
     }
 
@@ -114,4 +89,5 @@
 
     return (hashCode & Integer.MAX_VALUE) % numReduceTasks;
   }
+
 }