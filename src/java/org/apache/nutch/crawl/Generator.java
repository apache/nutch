--- conflicted
+++ resolved
@@ -42,7 +42,6 @@
 import org.apache.hadoop.io.FloatWritable;
 import org.apache.hadoop.io.IntWritable;
 import org.apache.hadoop.io.LongWritable;
-import org.apache.hadoop.io.SequenceFile;
 import org.apache.hadoop.io.Text;
 import org.apache.hadoop.io.Writable;
 import org.apache.hadoop.io.WritableComparable;
@@ -320,7 +319,6 @@
     private int maxNumSegments = 1;
     private Expression expr = null;
     private int currentsegmentnum = 1;
-    private SequenceFile.Reader[] hostdbReaders = null;
     private Expression maxCountExpr = null;
     private Expression fetchDelayExpr = null;
     private JobConf conf = null;
@@ -517,7 +515,7 @@
           MutablePair<HostDatum, int[]> hostDataPair = new MutablePair<HostDatum, int[]>(
               hostDatum, new int[] { 1, 0 });
           hostDomainCounts.put(key.second.toString(), hostDataPair);
-        } else // Process normal input with pre-filled in hostdatum in
+        } else // Process normal input with pre-filled in hostdatum in //
                // hostCounts
         {
           try {
@@ -530,7 +528,6 @@
               hostorDomainName = URLUtil.getUrlRootByMode(u,
                   URLPartitioner.PARTITION_MODE_HOST).toLowerCase();
             }
-<<<<<<< HEAD
 
             MutablePair<HostDatum, int[]> hostDomainCountPair = hostDomainCounts
                 .get(hostorDomainName);
@@ -543,24 +540,6 @@
             } else {
               hostDomainCount = hostDomainCountPair.getRight();
             }
-=======
-            if (fetchDelayExpr != null) {
-              long variableFetchDelay = Math.round((double)fetchDelayExpr.evaluate(createContext(host)));
-              LOG.info("Generator: variable fetchDelay: {} ms for {}", variableFetchDelay, hostname);
-              variableFetchDelayWritable = new LongWritable(variableFetchDelay);              
-            }
-          }
-        }
-        
-        if(maxCount == 0){ 
-        	continue; 
-        }
-        
-        // Got a non-zero variable fetch delay? Add it to the datum's metadata
-        if (variableFetchDelayWritable != null) {
-          entry.datum.getMetaData().put(variableFetchDelayKey, variableFetchDelayWritable);
-        }
->>>>>>> 0bfd857f
 
             // Check hostdb expressions only for host, ignore domains
             if (!byDomain)
@@ -585,10 +564,14 @@
               }
             }
           } catch (Exception e) {
-            LOG.info("Exception while doing host/domain extraction",
+            LOG.info(
+                "Exception while doing host/domain extraction and expressions evaluation",
                 e.toString());
           }
 
+          if (maxCount == 0) {
+            continue;
+          }
           // Got a non-zero variable fetch delay? Add it to the datum's metadata
           if (variableFetchDelayWritable != null) {
             entry.datum.getMetaData().put(variableFetchDelayKey,
