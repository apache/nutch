/*
 * Licensed to the Apache Software Foundation (ASF) under one or more
 * contributor license agreements.  See the NOTICE file distributed with
 * this work for additional information regarding copyright ownership.
 * The ASF licenses this file to You under the Apache License, Version 2.0
 * (the "License"); you may not use this file except in compliance with
 * the License.  You may obtain a copy of the License at
 *
 *     http://www.apache.org/licenses/LICENSE-2.0
 *
 * Unless required by applicable law or agreed to in writing, software
 * distributed under the License is distributed on an "AS IS" BASIS,
 * WITHOUT WARRANTIES OR CONDITIONS OF ANY KIND, either express or implied.
 * See the License for the specific language governing permissions and
 * limitations under the License.
 */
package org.apache.nutch.crawl;

import java.io.IOException;
import java.io.UnsupportedEncodingException;
import java.lang.invoke.MethodHandles;
import java.net.URLDecoder;
import java.text.SimpleDateFormat;
import java.util.HashMap;
import java.util.Map;
import java.util.Random;

import org.apache.hadoop.conf.Configuration;
import org.apache.hadoop.fs.FileSystem;
import org.apache.hadoop.fs.Path;
import org.apache.hadoop.io.BytesWritable;
import org.apache.hadoop.io.Text;
<<<<<<< HEAD
import org.apache.hadoop.io.Writable;
=======
>>>>>>> 510a4ea3
import org.apache.hadoop.mapreduce.Counter;
import org.apache.hadoop.mapreduce.CounterGroup;
import org.apache.hadoop.mapreduce.Job;
import org.apache.hadoop.mapreduce.Mapper;
import org.apache.hadoop.mapreduce.Reducer;
import org.apache.hadoop.mapreduce.lib.input.FileInputFormat;
import org.apache.hadoop.mapreduce.lib.input.SequenceFileInputFormat;
import org.apache.hadoop.mapreduce.lib.output.FileOutputFormat;
import org.apache.hadoop.mapreduce.lib.output.SequenceFileOutputFormat;
import org.apache.hadoop.util.StringUtils;
import org.apache.hadoop.util.Tool;
import org.apache.hadoop.util.ToolRunner;
import org.apache.nutch.metadata.Nutch;
import org.apache.nutch.util.NutchConfiguration;
import org.apache.nutch.util.NutchJob;
import org.apache.nutch.util.NutchTool;
import org.apache.nutch.util.TimingUtil;
import org.apache.nutch.util.URLUtil;
import org.slf4j.Logger;
import org.slf4j.LoggerFactory;

/**
 * Generic deduplicator which groups fetched URLs with the same digest and marks
 * all of them as duplicate except the one with the highest score (based on the
 * score in the crawldb, which is not necessarily the same as the score
 * indexed). If two (or more) documents have the same score, then the document
 * with the latest timestamp is kept. If the documents have the same timestamp
 * then the one with the shortest URL is kept. The documents marked as duplicate
 * can then be deleted with the command CleaningJob.
 ***/
public class DeduplicationJob extends NutchTool implements Tool {

  private static final Logger LOG = LoggerFactory
      .getLogger(MethodHandles.lookup().lookupClass());

  protected final static Text urlKey = new Text("_URLTEMPKEY_");
  protected final static String DEDUPLICATION_GROUP_MODE = "deduplication.group.mode";
  protected final static String DEDUPLICATION_COMPARE_ORDER = "deduplication.compare.order";

  public static class DBFilter extends
      Mapper<Text, CrawlDatum, BytesWritable, CrawlDatum> {
      
    private String groupMode;

    @Override
    public void setup(Mapper<Text, CrawlDatum, BytesWritable, CrawlDatum>.Context context) {
      Configuration arg0 = context.getConfiguration();
      groupMode = arg0.get(DEDUPLICATION_GROUP_MODE);
    }

    @Override
    public void map(Text key, CrawlDatum value,
        Context context)
        throws IOException, InterruptedException {

      if (value.getStatus() == CrawlDatum.STATUS_DB_FETCHED
          || value.getStatus() == CrawlDatum.STATUS_DB_NOTMODIFIED) {
        // || value.getStatus() ==CrawlDatum.STATUS_DB_GONE){
        byte[] signature = value.getSignature();
        if (signature == null)
          return;
        String url = key.toString();
        BytesWritable sig = null;
        byte[] data;
        switch (groupMode) {
          case "none":
            sig = new BytesWritable(signature);
            break;
          case "host":
            byte[] host = URLUtil.getHost(url).getBytes();
            data = new byte[signature.length + host.length];
            System.arraycopy(signature, 0, data, 0, signature.length);
            System.arraycopy(host, 0, data, signature.length, host.length);
            sig = new BytesWritable(data);
            break;
          case "domain":
            byte[] domain = URLUtil.getDomainName(url).getBytes();
            data = new byte[signature.length + domain.length];
            System.arraycopy(signature, 0, data, 0, signature.length);
            System.arraycopy(domain, 0, data, signature.length, domain.length);
            sig = new BytesWritable(data);
            break;
        }
        // add the URL as a temporary MD
        value.getMetaData().put(urlKey, key);
        // reduce on the signature optionally grouped on host or domain or not at all
        context.write(sig, value);
      }
    }
  }

  public static class DedupReducer<K extends Writable> extends
      Reducer<K, CrawlDatum, Text, CrawlDatum> {

    private String[] compareOrder;
    
    @Override
<<<<<<< HEAD
    public void setup(Reducer<K, CrawlDatum, Text, CrawlDatum>.Context context) {
=======
    public void setup(Reducer<BytesWritable, CrawlDatum, Text, CrawlDatum>.Context context) {
>>>>>>> 510a4ea3
      Configuration conf = context.getConfiguration();
      compareOrder = conf.get(DEDUPLICATION_COMPARE_ORDER).split(",");
    }

    protected void writeOutAsDuplicate(CrawlDatum datum,
        Context context)
        throws IOException, InterruptedException {
      datum.setStatus(CrawlDatum.STATUS_DB_DUPLICATE);
      Text key = (Text) datum.getMetaData().remove(urlKey);
      context.getCounter("DeduplicationJobStatus",
          "Documents marked as duplicate").increment(1);
      context.write(key, datum);
    }

    @Override
<<<<<<< HEAD
    public void reduce(K key, Iterable<CrawlDatum> values,
=======
    public void reduce(BytesWritable key, Iterable<CrawlDatum> values,
>>>>>>> 510a4ea3
        Context context) throws IOException, InterruptedException {
      CrawlDatum existingDoc = null;

      for (CrawlDatum newDoc : values) {
        if (existingDoc == null) {
          existingDoc = new CrawlDatum();
          existingDoc.set(newDoc);
          continue;
        }
        CrawlDatum duplicate = getDuplicate(existingDoc, newDoc);
        if (duplicate != null) {
          writeOutAsDuplicate(duplicate, context);
          if (duplicate == existingDoc) {
            // keep new
            existingDoc.set(newDoc);
          }
        }
      }
    }

<<<<<<< HEAD
    protected CrawlDatum getDuplicate(CrawlDatum existingDoc,
        CrawlDatum newDoc) throws IOException {
=======
    private CrawlDatum getDuplicate(CrawlDatum existingDoc, CrawlDatum newDoc)
        throws IOException {
>>>>>>> 510a4ea3
      for (int i = 0; i < compareOrder.length; i++) {
        switch (compareOrder[i]) {
        case "score":
          // compare based on score
          if (existingDoc.getScore() < newDoc.getScore()) {
            return existingDoc;
          } else if (existingDoc.getScore() > newDoc.getScore()) {
            // mark new one as duplicate
            return newDoc;
          }
          break;
        case "fetchTime":
          // same score? delete the one which is oldest
          if (existingDoc.getFetchTime() > newDoc.getFetchTime()) {
            // mark new one as duplicate
            return newDoc;
          } else if (existingDoc.getFetchTime() < newDoc.getFetchTime()) {
            // mark existing one as duplicate
            return existingDoc;
          }
          break;
        case "httpsOverHttp":
          // prefer https:// over http:// if URLs are identical except for the
          // protocol
          String url1 = existingDoc.getMetaData().get(urlKey).toString();
          String url2 = newDoc.getMetaData().get(urlKey).toString();
          if (url1.startsWith("https://") && url2.startsWith("http://")
              && url1.substring(8).equals(url2.substring(7))) {
            // existingDoc with https://, mark newDoc as duplicate
            return newDoc;
          } else if (url2.startsWith("https://") && url1.startsWith("http://")
              && url2.substring(8).equals(url1.substring(7))) {
            // newDoc with https://, mark existingDoc as duplicate
            return existingDoc;
          }
          break;
        case "urlLength":
          // same time? keep the one which has the shortest URL
          String urlExisting;
          String urlnewDoc;
          try {
            urlExisting = URLDecoder.decode(
                existingDoc.getMetaData().get(urlKey).toString(), "UTF8");
            urlnewDoc = URLDecoder
                .decode(newDoc.getMetaData().get(urlKey).toString(), "UTF8");
          } catch (UnsupportedEncodingException e) {
            LOG.error("Error decoding: " + urlKey);
            throw new IOException("UnsupportedEncodingException for " + urlKey);
          }
          if (urlExisting.length() < urlnewDoc.length()) {
            // mark new one as duplicate
            return newDoc;
          } else if (urlExisting.length() > urlnewDoc.length()) {
            // mark existing one as duplicate
            return existingDoc;
          }
          break;
        }
      }
      return null; // no decision possible
    }
  }

  /** Combine multiple new entries for a url. */
  public static class StatusUpdateReducer extends
      Reducer<Text, CrawlDatum, Text, CrawlDatum> {

    @Override
    public void setup(Reducer<Text, CrawlDatum, Text, CrawlDatum>.Context context) {
    }

    private CrawlDatum old = new CrawlDatum();
    private CrawlDatum duplicate = new CrawlDatum();

    @Override
    public void reduce(Text key, Iterable<CrawlDatum> values,
        Context context)
        throws IOException, InterruptedException {
      boolean duplicateSet = false;

      for (CrawlDatum val : values) {
        if (val.getStatus() == CrawlDatum.STATUS_DB_DUPLICATE) {
          duplicate.set(val);
          duplicateSet = true;
        } else {
          old.set(val);
        }
      }

      // keep the duplicate if there is one
      if (duplicateSet) {
        context.write(key, duplicate);
        return;
      }

      // no duplicate? keep old one then
      context.write(key, old);
    }
  }

  public int run(String[] args) throws IOException {
    if (args.length < 1) {
      System.err.println("Usage: DeduplicationJob <crawldb> [-group <none|host|domain>] [-compareOrder <score>,<fetchTime>,<httpsOverHttp>,<urlLength>]");
      return 1;
    }

    String group = "none";
    Path crawlDb = new Path(args[0]);
    String compareOrder = "score,fetchTime,urlLength";

    for (int i = 1; i < args.length; i++) {
      if (args[i].equals("-group")) 
        group = args[++i];
      if (args[i].equals("-compareOrder")) {
        compareOrder = args[++i];

        if (compareOrder.indexOf("score") == -1 ||
            compareOrder.indexOf("fetchTime") == -1 ||
            compareOrder.indexOf("urlLength") == -1) {
          System.err.println("DeduplicationJob: compareOrder must contain score, fetchTime and urlLength.");
          return 1;
        }
      }
    }

    SimpleDateFormat sdf = new SimpleDateFormat("yyyy-MM-dd HH:mm:ss");
    long start = System.currentTimeMillis();
    LOG.info("DeduplicationJob: starting at " + sdf.format(start));

    Path tempDir = new Path(crawlDb, "dedup-temp-"
        + Integer.toString(new Random().nextInt(Integer.MAX_VALUE)));

    Job job = NutchJob.getInstance(getConf());
    Configuration conf = job.getConfiguration();
    job.setJobName("Deduplication on " + crawlDb);
    conf.set(DEDUPLICATION_GROUP_MODE, group);
    conf.set(DEDUPLICATION_COMPARE_ORDER, compareOrder);
    job.setJarByClass(DeduplicationJob.class);

    FileInputFormat.addInputPath(job, new Path(crawlDb, CrawlDb.CURRENT_NAME));
    job.setInputFormatClass(SequenceFileInputFormat.class);

    FileOutputFormat.setOutputPath(job, tempDir);
    job.setOutputFormatClass(SequenceFileOutputFormat.class);

    job.setMapOutputKeyClass(BytesWritable.class);
    job.setMapOutputValueClass(CrawlDatum.class);

    job.setOutputKeyClass(Text.class);
    job.setOutputValueClass(CrawlDatum.class);

    job.setMapperClass(DBFilter.class);
    job.setReducerClass(DedupReducer.class);

    FileSystem fs = tempDir.getFileSystem(getConf());
    try {
      boolean success = job.waitForCompletion(true);
      if (!success) {
        String message = "Crawl job did not succeed, job status:"
            + job.getStatus().getState() + ", reason: "
            + job.getStatus().getFailureInfo();
        LOG.error(message);
        fs.delete(tempDir, true);
        throw new RuntimeException(message);
      }
      CounterGroup g = job.getCounters().getGroup("DeduplicationJobStatus");
      if (g != null) {
        Counter counter = g.findCounter("Documents marked as duplicate");
        long dups = counter.getValue();
        LOG.info("Deduplication: " + (int) dups
            + " documents marked as duplicates");
      }
    } catch (IOException | InterruptedException | ClassNotFoundException e) {
      LOG.error("DeduplicationJob: " + StringUtils.stringifyException(e));
      fs.delete(tempDir, true);
      return -1;
    }

    // merge with existing crawl db
    if (LOG.isInfoEnabled()) {
      LOG.info("Deduplication: Updating status of duplicate urls into crawl db.");
    }

    Job mergeJob = CrawlDb.createJob(getConf(), crawlDb);
    FileInputFormat.addInputPath(mergeJob, tempDir);
    mergeJob.setReducerClass(StatusUpdateReducer.class);
    mergeJob.setJarByClass(DeduplicationJob.class);

    fs = crawlDb.getFileSystem(getConf());
    Path outPath = FileOutputFormat.getOutputPath(job);
    Path lock = CrawlDb.lock(getConf(), crawlDb, false);
    try {
      boolean success = mergeJob.waitForCompletion(true);
      if (!success) {
        String message = "Crawl job did not succeed, job status:"
            + mergeJob.getStatus().getState() + ", reason: "
            + mergeJob.getStatus().getFailureInfo();
        LOG.error(message);
        fs.delete(tempDir, true);
        NutchJob.cleanupAfterFailure(outPath, lock, fs);
        throw new RuntimeException(message);
      }
    } catch (IOException | InterruptedException | ClassNotFoundException e) {
      LOG.error("DeduplicationMergeJob: " + StringUtils.stringifyException(e));
      fs.delete(tempDir, true);
      NutchJob.cleanupAfterFailure(outPath, lock, fs);
      return -1;
    }

    CrawlDb.install(mergeJob, crawlDb);

    // clean up
    fs.delete(tempDir, true);

    long end = System.currentTimeMillis();
    LOG.info("Deduplication finished at " + sdf.format(end) + ", elapsed: "
        + TimingUtil.elapsedTime(start, end));

    return 0;
  }

  public static void main(String[] args) throws Exception {
    int result = ToolRunner.run(NutchConfiguration.create(),
        new DeduplicationJob(), args);
    System.exit(result);
  }

  @Override
  public Map<String, Object> run(Map<String, Object> args, String crawlId) throws Exception {
    Map<String, Object> results = new HashMap<>();
    String[] arg = new String[1];
    String crawldb;
    if(args.containsKey(Nutch.ARG_CRAWLDB)) {
      crawldb = (String)args.get(Nutch.ARG_CRAWLDB);
    }
    else {
      crawldb = crawlId+"/crawldb";
    }
    arg[0] = crawldb;
    int res = run(arg);
    results.put(Nutch.VAL_RESULT, Integer.toString(res));
    return results;
  }
}<|MERGE_RESOLUTION|>--- conflicted
+++ resolved
@@ -30,10 +30,7 @@
 import org.apache.hadoop.fs.Path;
 import org.apache.hadoop.io.BytesWritable;
 import org.apache.hadoop.io.Text;
-<<<<<<< HEAD
 import org.apache.hadoop.io.Writable;
-=======
->>>>>>> 510a4ea3
 import org.apache.hadoop.mapreduce.Counter;
 import org.apache.hadoop.mapreduce.CounterGroup;
 import org.apache.hadoop.mapreduce.Job;
@@ -131,11 +128,7 @@
     private String[] compareOrder;
     
     @Override
-<<<<<<< HEAD
     public void setup(Reducer<K, CrawlDatum, Text, CrawlDatum>.Context context) {
-=======
-    public void setup(Reducer<BytesWritable, CrawlDatum, Text, CrawlDatum>.Context context) {
->>>>>>> 510a4ea3
       Configuration conf = context.getConfiguration();
       compareOrder = conf.get(DEDUPLICATION_COMPARE_ORDER).split(",");
     }
@@ -151,11 +144,7 @@
     }
 
     @Override
-<<<<<<< HEAD
     public void reduce(K key, Iterable<CrawlDatum> values,
-=======
-    public void reduce(BytesWritable key, Iterable<CrawlDatum> values,
->>>>>>> 510a4ea3
         Context context) throws IOException, InterruptedException {
       CrawlDatum existingDoc = null;
 
@@ -176,13 +165,8 @@
       }
     }
 
-<<<<<<< HEAD
-    protected CrawlDatum getDuplicate(CrawlDatum existingDoc,
-        CrawlDatum newDoc) throws IOException {
-=======
-    private CrawlDatum getDuplicate(CrawlDatum existingDoc, CrawlDatum newDoc)
+    protected CrawlDatum getDuplicate(CrawlDatum existingDoc, CrawlDatum newDoc)
         throws IOException {
->>>>>>> 510a4ea3
       for (int i = 0; i < compareOrder.length; i++) {
         switch (compareOrder[i]) {
         case "score":
