--- conflicted
+++ resolved
@@ -49,7 +49,6 @@
 public class ParseOutputFormat implements OutputFormat<Text, Parse> {
   private static final Logger LOG = LoggerFactory
       .getLogger(ParseOutputFormat.class);
-
   private URLFilters filters;
   private URLExemptionFilters exemptionFilters;
   private URLNormalizers normalizers;
@@ -208,15 +207,9 @@
             && pstatus.getMinorCode() == ParseStatus.SUCCESS_REDIRECT) {
           String newUrl = pstatus.getMessage();
           int refreshTime = Integer.valueOf(pstatus.getArgs()[1]);
-<<<<<<< HEAD
           newUrl = filterNormalize(fromUrl, newUrl, origin,
-              ignoreExternalLinks, ignoreExternalLinksMode, filters, normalizers,
-              URLNormalizers.SCOPE_FETCHER);
-=======
-          newUrl = filterNormalize(fromUrl, newUrl, fromHost,
-              ignoreExternalLinks, filters, exemptionFilters,
+              ignoreExternalLinks, ignoreExternalLinksMode, filters, exemptionFilters,
               normalizers, URLNormalizers.SCOPE_FETCHER);
->>>>>>> 29c7ae4e
 
           if (newUrl != null) {
             String reprUrl = URLUtil.chooseRepr(fromUrl, newUrl,
@@ -245,13 +238,8 @@
 
           // Only normalize and filter if fetcher.parse = false
           if (!isParsing) {
-<<<<<<< HEAD
             toUrl = ParseOutputFormat.filterNormalize(fromUrl, toUrl, origin,
-                ignoreExternalLinks, ignoreExternalLinksMode, filters, normalizers);
-=======
-            toUrl = ParseOutputFormat.filterNormalize(fromUrl, toUrl, fromHost,
-                ignoreExternalLinks, filters, exemptionFilters, normalizers);
->>>>>>> 29c7ae4e
+                ignoreExternalLinks, ignoreExternalLinksMode, filters, exemptionFilters, normalizers, URLNormalizers.SCOPE_OUTLINK);
             if (toUrl == null) {
               continue;
             }
@@ -329,30 +317,18 @@
   }
 
   public static String filterNormalize(String fromUrl, String toUrl,
-<<<<<<< HEAD
-      String fromHost, boolean ignoreExternalLinks,
+      String origin, boolean ignoreExternalLinks, String ignoreExternalLinksMode, URLFilters filters,
+      URLExemptionFilters exemptionFilters, URLNormalizers normalizers) {
+
+    return filterNormalize(fromUrl, toUrl, origin, ignoreExternalLinks, ignoreExternalLinksMode,
+        filters, exemptionFilters, normalizers, URLNormalizers.SCOPE_OUTLINK);
+  }
+
+  public static String filterNormalize(String fromUrl, String toUrl,
+      String origin, boolean ignoreExternalLinks,
       String ignoreExternalLinksMode, URLFilters filters,
-      URLNormalizers normalizers) {
-    return filterNormalize(fromUrl, toUrl, fromHost, ignoreExternalLinks,
-        ignoreExternalLinksMode, filters, normalizers,
-        URLNormalizers.SCOPE_OUTLINK);
-  }
-
-  public static String filterNormalize(String fromUrl, String toUrl,
-      String origin, boolean ignoreExternalLinks, String ignoreExternalLinksMode, URLFilters filters,
-      URLNormalizers normalizers, String urlNormalizerScope) {
-=======
-      String fromHost, boolean ignoreExternalLinks, URLFilters filters,
-      URLExemptionFilters exemptionFilters, URLNormalizers normalizers) {
-    return filterNormalize(fromUrl, toUrl, fromHost, ignoreExternalLinks,
-        filters, exemptionFilters, normalizers, URLNormalizers.SCOPE_OUTLINK);
-  }
-
-  public static String filterNormalize(String fromUrl, String toUrl,
-      String fromHost, boolean ignoreExternalLinks, URLFilters filters,
       URLExemptionFilters exemptionFilters, URLNormalizers normalizers,
                                        String urlNormalizerScope) {
->>>>>>> 29c7ae4e
     // ignore links to self (or anchors within the page)
     if (fromUrl.equals(toUrl)) {
       return null;
@@ -360,25 +336,13 @@
     if (ignoreExternalLinks) {
       URL targetURL = null;
       try {
-<<<<<<< HEAD
         targetURL = new URL(toUrl);
       } catch (MalformedURLException e1) {
         return null; // skip it
-=======
-        toHost = new URL(toUrl).getHost().toLowerCase();
-      } catch (MalformedURLException e) {
-        toHost = null;
-      }
-      if (toHost == null || !toHost.equals(fromHost)) { // external links
-        if ( exemptionFilters != null
-            && exemptionFilters.isExempted(fromUrl, toUrl)) {
-          // This url is exempted.
-          LOG.debug("External Link is exempted from db.ignore.external :: {}",  toUrl);
-        } else {
-          return null; // skip it
-        }
->>>>>>> 29c7ae4e
-      }
+      }
+
+
+
       if ("bydomain".equalsIgnoreCase(ignoreExternalLinksMode)) {
         String toDomain = URLUtil.getDomainName(targetURL).toLowerCase();
         if (toDomain == null || !toDomain.equals(origin)) {
@@ -386,11 +350,19 @@
         }
       } else {
         String toHost = targetURL.getHost().toLowerCase();
-        if (toHost == null || !toHost.equals(origin)) {
-          return null; // skip it
-        }
-      }
-    }
+
+        if (toHost == null || !toHost.equals(origin)) { // external links
+          if ( exemptionFilters != null
+              && exemptionFilters.isExempted(fromUrl, toUrl)) {
+            // This url is exempted.
+            LOG.debug("External Link is exempted from db.ignore.external :: {}",  toUrl);
+          } else {
+            return null; // skip it
+          }
+        }
+      }
+    }
+
     try {
       if (normalizers != null) {
         toUrl = normalizers.normalize(toUrl, urlNormalizerScope); // normalize
