/**
 * Licensed to the Apache Software Foundation (ASF) under one or more
 * contributor license agreements.  See the NOTICE file distributed with
 * this work for additional information regarding copyright ownership.
 * The ASF licenses this file to You under the Apache License, Version 2.0
 * (the "License"); you may not use this file except in compliance with
 * the License.  You may obtain a copy of the License at
 *
 *     http://www.apache.org/licenses/LICENSE-2.0
 *
 * Unless required by applicable law or agreed to in writing, software
 * distributed under the License is distributed on an "AS IS" BASIS,
 * WITHOUT WARRANTIES OR CONDITIONS OF ANY KIND, either express or implied.
 * See the License for the specific language governing permissions and
 * limitations under the License.
 */

package org.apache.nutch.parse;

import java.text.NumberFormat;

// Commons Logging imports
import org.slf4j.Logger;
import org.slf4j.LoggerFactory;

import org.apache.hadoop.io.*;
import org.apache.hadoop.io.MapFile.Writer.Option;
import org.apache.hadoop.io.SequenceFile.CompressionType;
import org.apache.hadoop.io.SequenceFile.Metadata;
import org.apache.hadoop.io.compress.DefaultCodec;
import org.apache.hadoop.util.Progressable;
import org.apache.hadoop.fs.*;
import org.apache.hadoop.conf.Configuration;
import org.apache.hadoop.mapreduce.Job;
import org.apache.hadoop.mapreduce.OutputFormat;
import org.apache.hadoop.mapreduce.lib.output.FileOutputFormat;
import org.apache.hadoop.mapreduce.lib.output.SequenceFileOutputFormat;
import org.apache.hadoop.mapreduce.RecordWriter;
import org.apache.hadoop.mapreduce.TaskAttemptContext;
import org.apache.hadoop.mapreduce.OutputCommitter;
import org.apache.hadoop.mapreduce.lib.output.FileOutputCommitter;
import org.apache.hadoop.mapreduce.JobContext;
import org.apache.hadoop.mapreduce.TaskID;
import org.apache.nutch.crawl.CrawlDatum;
import org.apache.nutch.fetcher.Fetcher;
import org.apache.nutch.scoring.ScoringFilterException;
import org.apache.nutch.scoring.ScoringFilters;
import org.apache.nutch.util.StringUtil;
import org.apache.nutch.util.URLUtil;
import org.apache.nutch.metadata.Nutch;
import org.apache.nutch.net.*;

import java.io.*;
import java.lang.invoke.MethodHandles;
import java.net.MalformedURLException;
import java.net.URL;
import java.util.ArrayList;
import java.util.List;
import java.util.Map.Entry;

import org.apache.hadoop.util.Progressable;

/* Parse content in a segment. */
public class ParseOutputFormat extends OutputFormat<Text, Parse> {
  private static final Logger LOG = LoggerFactory
      .getLogger(MethodHandles.lookup().lookupClass());
  private URLFilters filters;
  private URLExemptionFilters exemptionFilters;
  private URLNormalizers normalizers;
  private ScoringFilters scfilters;
  private static final NumberFormat NUMBER_FORMAT = NumberFormat.getInstance();
  static{
    NUMBER_FORMAT.setMinimumIntegerDigits(5);
    NUMBER_FORMAT.setGroupingUsed(false);
  }
  
  private static class SimpleEntry implements Entry<Text, CrawlDatum> {
    private Text key;
    private CrawlDatum value;

    public SimpleEntry(Text key, CrawlDatum value) {
      this.key = key;
      this.value = value;
    }

    public Text getKey() {
      return key;
    }

    public CrawlDatum getValue() {
      return value;
    }

    public CrawlDatum setValue(CrawlDatum value) {
      this.value = value;
      return this.value;
    }
  }

<<<<<<< HEAD
  public void checkOutputSpecs(FileSystem ignored, JobConf job)
      throws IOException {
    Path out = FileOutputFormat.getOutputPath(job);
    if ((out == null) && (job.getNumReduceTasks() != 0)) {
      throw new InvalidJobConfException("Output directory not set in JobConf.");
    }

    if (out != null) {
      FileSystem fs = out.getFileSystem(job);
      if (fs.exists(new Path(out, CrawlDatum.PARSE_DIR_NAME)))
        throw new IOException("Segment already parsed!");
=======
  public OutputCommitter getOutputCommitter(TaskAttemptContext context) 
      throws IOException {
    Path path = FileOutputFormat.getOutputPath(context);
    return new FileOutputCommitter(path, context); 
  }

  @Override
  public void checkOutputSpecs(JobContext context) throws IOException{
    Configuration conf = context.getConfiguration();
    Path out = FileOutputFormat.getOutputPath(context);
    FileSystem fs = out.getFileSystem(context.getConfiguration());
    if ((out == null) && (context.getNumReduceTasks() != 0)) {
      throw new IOException("Output directory not set in JobConf.");
    }
    if (fs == null) {
      fs = out.getFileSystem(conf);
>>>>>>> fe5bfb43
    }
  }

  public String getUniqueFile(TaskAttemptContext context, String name){
    TaskID taskId = context.getTaskAttemptID().getTaskID();
    int partition = taskId.getId();
    StringBuilder result = new StringBuilder();
    result.append(name);
    result.append('-');
    result.append(
        TaskID.getRepresentingCharacter(taskId.getTaskType()));
    result.append('-');
    result.append(NUMBER_FORMAT.format(partition));
    return result.toString();
  }

  public RecordWriter<Text, Parse> getRecordWriter(TaskAttemptContext context)
      throws IOException {
    Configuration conf = context.getConfiguration();
    String name = getUniqueFile(context, "part");
    Path dir = FileOutputFormat.getOutputPath(context);
    FileSystem fs = dir.getFileSystem(context.getConfiguration());

    if (conf.getBoolean("parse.filter.urls", true)) {
      filters = new URLFilters(conf);
      exemptionFilters = new URLExemptionFilters(conf);
    }

    if (conf.getBoolean("parse.normalize.urls", true)) {
      normalizers = new URLNormalizers(conf, URLNormalizers.SCOPE_OUTLINK);
    }

    this.scfilters = new ScoringFilters(conf);
    final int interval = conf.getInt("db.fetch.interval.default", 2592000);
    final boolean ignoreInternalLinks = conf.getBoolean(
        "db.ignore.internal.links", false);
    final boolean ignoreExternalLinks = conf.getBoolean(
        "db.ignore.external.links", false);
    final String ignoreExternalLinksMode = conf.get(
        "db.ignore.external.links.mode", "byHost");
    // NUTCH-2435 - parameter "parser.store.text" allowing to choose whether to
    // store 'parse_text' directory or not:
    final boolean storeText = conf.getBoolean("parser.store.text", true);

    int maxOutlinksPerPage = conf.getInt("db.max.outlinks.per.page", 100);
    final boolean isParsing = conf.getBoolean("fetcher.parse", true);
    final int maxOutlinks = (maxOutlinksPerPage < 0) ? Integer.MAX_VALUE
        : maxOutlinksPerPage;
    final CompressionType compType = SequenceFileOutputFormat
        .getOutputCompressionType(context);
    Path out = FileOutputFormat.getOutputPath(context);

    Path text = new Path(new Path(out, ParseText.DIR_NAME), name);
    Path data = new Path(new Path(out, ParseData.DIR_NAME), name);
    Path crawl = new Path(new Path(out, CrawlDatum.PARSE_DIR_NAME), name);

    final String[] parseMDtoCrawlDB = conf.get("db.parsemeta.to.crawldb", "")
        .split(" *, *");

    // textOut Options
    final MapFile.Writer textOut;
    if (storeText) {
      Option tKeyClassOpt = (Option) MapFile.Writer.keyClass(Text.class);
      org.apache.hadoop.io.SequenceFile.Writer.Option tValClassOpt = SequenceFile.Writer
          .valueClass(ParseText.class);
      org.apache.hadoop.io.SequenceFile.Writer.Option tProgressOpt = SequenceFile.Writer
          .progressable((Progressable)context);
      org.apache.hadoop.io.SequenceFile.Writer.Option tCompOpt = SequenceFile.Writer
          .compression(CompressionType.RECORD);

      textOut = new MapFile.Writer(conf, text, tKeyClassOpt, tValClassOpt,
          tCompOpt, tProgressOpt);
    } else {
      textOut = null;
    }

    // dataOut Options
    Option dKeyClassOpt = (Option) MapFile.Writer.keyClass(Text.class);
    org.apache.hadoop.io.SequenceFile.Writer.Option dValClassOpt = SequenceFile.Writer.valueClass(ParseData.class);
    org.apache.hadoop.io.SequenceFile.Writer.Option dProgressOpt = SequenceFile.Writer.progressable((Progressable)context);
    org.apache.hadoop.io.SequenceFile.Writer.Option dCompOpt = SequenceFile.Writer.compression(compType);

    final MapFile.Writer dataOut = new MapFile.Writer(conf, data,
        dKeyClassOpt, dValClassOpt, dCompOpt, dProgressOpt);
    
    final SequenceFile.Writer crawlOut = SequenceFile.createWriter(conf, SequenceFile.Writer.file(crawl),
        SequenceFile.Writer.keyClass(Text.class),
        SequenceFile.Writer.valueClass(CrawlDatum.class),
        SequenceFile.Writer.bufferSize(fs.getConf().getInt("io.file.buffer.size",4096)),
        SequenceFile.Writer.replication(fs.getDefaultReplication(crawl)),
        SequenceFile.Writer.blockSize(1073741824),
        SequenceFile.Writer.compression(compType, new DefaultCodec()),
        SequenceFile.Writer.progressable((Progressable)context),
        SequenceFile.Writer.metadata(new Metadata())); 

    return new RecordWriter<Text, Parse>() {

      public void write(Text key, Parse parse) throws IOException {

        String fromUrl = key.toString();
        // host or domain name of the source URL
        String origin = null;
        if (textOut != null) {
          textOut.append(key, new ParseText(parse.getText()));
        }

        ParseData parseData = parse.getData();
        // recover the signature prepared by Fetcher or ParseSegment
        String sig = parseData.getContentMeta().get(Nutch.SIGNATURE_KEY);
        if (sig != null) {
          byte[] signature = StringUtil.fromHexString(sig);
          if (signature != null) {
            // append a CrawlDatum with a signature
            CrawlDatum d = new CrawlDatum(CrawlDatum.STATUS_SIGNATURE, 0);
            d.setSignature(signature);
            crawlOut.append(key, d);
          }
        }

        // see if the parse metadata contain things that we'd like
        // to pass to the metadata of the crawlDB entry
        CrawlDatum parseMDCrawlDatum = null;
        for (String mdname : parseMDtoCrawlDB) {
          String mdvalue = parse.getData().getParseMeta().get(mdname);
          if (mdvalue != null) {
            if (parseMDCrawlDatum == null)
              parseMDCrawlDatum = new CrawlDatum(CrawlDatum.STATUS_PARSE_META,
                  0);
            parseMDCrawlDatum.getMetaData().put(new Text(mdname),
                new Text(mdvalue));
          }
        }
        if (parseMDCrawlDatum != null)
          crawlOut.append(key, parseMDCrawlDatum);

        // need to determine origin (once for all outlinks)
        if (ignoreExternalLinks || ignoreInternalLinks) {
          URL originURL = new URL(fromUrl.toString());
          // based on domain?
          if ("bydomain".equalsIgnoreCase(ignoreExternalLinksMode)) {
            origin = URLUtil.getDomainName(originURL).toLowerCase();
          } 
          // use host 
          else {
            origin = originURL.getHost().toLowerCase();
          }
        }

        ParseStatus pstatus = parseData.getStatus();
        if (pstatus != null && pstatus.isSuccess()
            && pstatus.getMinorCode() == ParseStatus.SUCCESS_REDIRECT) {
          String newUrl = pstatus.getMessage();
          int refreshTime = Integer.valueOf(pstatus.getArgs()[1]);
          newUrl = filterNormalize(fromUrl, newUrl, origin,
              ignoreInternalLinks, ignoreExternalLinks, ignoreExternalLinksMode, filters, exemptionFilters, normalizers,
              URLNormalizers.SCOPE_FETCHER);

          if (newUrl != null) {
            String reprUrl = URLUtil.chooseRepr(fromUrl, newUrl,
                refreshTime < Fetcher.PERM_REFRESH_TIME);
            CrawlDatum newDatum = new CrawlDatum();
            newDatum.setStatus(CrawlDatum.STATUS_LINKED);
            if (reprUrl != null && !reprUrl.equals(newUrl)) {
              newDatum.getMetaData().put(Nutch.WRITABLE_REPR_URL_KEY,
                  new Text(reprUrl));
            }
            crawlOut.append(new Text(newUrl), newDatum);
          }
        }

        // collect outlinks for subsequent db update
        Outlink[] links = parseData.getOutlinks();
        int outlinksToStore = Math.min(maxOutlinks, links.length);

        int validCount = 0;
        CrawlDatum adjust = null;
        List<Entry<Text, CrawlDatum>> targets = new ArrayList<>(
            outlinksToStore);
        List<Outlink> outlinkList = new ArrayList<>(outlinksToStore);
        for (int i = 0; i < links.length && validCount < outlinksToStore; i++) {
          String toUrl = links[i].getToUrl();

          // only normalize and filter if fetcher.parse = false
          if (!isParsing) {
            toUrl = ParseOutputFormat.filterNormalize(fromUrl, toUrl, origin,
                ignoreInternalLinks, ignoreExternalLinks, ignoreExternalLinksMode, filters, exemptionFilters, normalizers);
            if (toUrl == null) {
              continue;
            }
          }

          CrawlDatum target = new CrawlDatum(CrawlDatum.STATUS_LINKED, interval);
          Text targetUrl = new Text(toUrl);

          // see if the outlink has any metadata attached
          // and if so pass that to the crawldatum so that
          // the initial score or distribution can use that
          MapWritable outlinkMD = links[i].getMetadata();
          if (outlinkMD != null) {
            target.getMetaData().putAll(outlinkMD);
          }

          try {
            scfilters.initialScore(targetUrl, target);
          } catch (ScoringFilterException e) {
            LOG.warn("Cannot filter init score for url " + key
                + ", using default: " + e.getMessage());
            target.setScore(0.0f);
          }

          targets.add(new SimpleEntry(targetUrl, target));

          // overwrite URL in Outlink object with normalized URL (NUTCH-1174)
          links[i].setUrl(toUrl);
          outlinkList.add(links[i]);
          validCount++;
        }

        try {
          // compute score contributions and adjustment to the original score
          adjust = scfilters.distributeScoreToOutlinks(key, parseData, targets,
              null, links.length);
        } catch (ScoringFilterException e) {
          LOG.warn("Cannot distribute score from " + key + ": "
              + e.getMessage());
        }
        for (Entry<Text, CrawlDatum> target : targets) {
          crawlOut.append(target.getKey(), target.getValue());
        }
        if (adjust != null)
          crawlOut.append(key, adjust);

        Outlink[] filteredLinks = outlinkList.toArray(new Outlink[outlinkList
            .size()]);
        parseData = new ParseData(parseData.getStatus(), parseData.getTitle(),
            filteredLinks, parseData.getContentMeta(), parseData.getParseMeta());
        dataOut.append(key, parseData);
        if (!parse.isCanonical()) {
          CrawlDatum datum = new CrawlDatum();
          datum.setStatus(CrawlDatum.STATUS_FETCH_SUCCESS);
          String timeString = parse.getData().getContentMeta()
              .get(Nutch.FETCH_TIME_KEY);
          try {
            datum.setFetchTime(Long.parseLong(timeString));
          } catch (Exception e) {
            LOG.warn("Can't read fetch time for: " + key);
            datum.setFetchTime(System.currentTimeMillis());
          }
          crawlOut.append(key, datum);
        }
      }

      public void close(TaskAttemptContext context) throws IOException {
        if (textOut != null)
          textOut.close();
        dataOut.close();
        crawlOut.close();
      }

    };

  }

  public static String filterNormalize(String fromUrl, String toUrl,
      String fromHost, boolean ignoreInternalLinks, boolean ignoreExternalLinks,
      String ignoreExternalLinksMode, URLFilters filters, URLExemptionFilters exemptionFilters,
      URLNormalizers normalizers) {
    return filterNormalize(fromUrl, toUrl, fromHost, ignoreInternalLinks, ignoreExternalLinks,
        ignoreExternalLinksMode, filters, exemptionFilters, normalizers,
        URLNormalizers.SCOPE_OUTLINK);
  }

  public static String filterNormalize(String fromUrl, String toUrl,
      String origin, boolean ignoreInternalLinks, boolean ignoreExternalLinks,
       String ignoreExternalLinksMode, URLFilters filters,
       URLExemptionFilters exemptionFilters, URLNormalizers normalizers,
        String urlNormalizerScope) {
    // ignore links to self (or anchors within the page)
    if (fromUrl.equals(toUrl)) {
      return null;
    }
    if (ignoreExternalLinks || ignoreInternalLinks) {
      URL targetURL = null;
      try {
        targetURL = new URL(toUrl);
      } catch (MalformedURLException e1) {
        return null; // skip it
      }
      if (ignoreExternalLinks) {
        if ("bydomain".equalsIgnoreCase(ignoreExternalLinksMode)) {
          String toDomain = URLUtil.getDomainName(targetURL).toLowerCase();
          //FIXME: toDomain will never be null, correct?
          if (toDomain == null || !toDomain.equals(origin)) {
            return null; // skip it
          }
        } else {
          String toHost = targetURL.getHost().toLowerCase();
          if (!toHost.equals(origin)) { // external host link
            if (exemptionFilters == null // check if it is exempted?
                || !exemptionFilters.isExempted(fromUrl, toUrl)) {
              return null; ///skip it, This external url is not exempted.
            }
          }
        }
      }
      if (ignoreInternalLinks) {
        if ("bydomain".equalsIgnoreCase(ignoreExternalLinksMode)) {
          String toDomain = URLUtil.getDomainName(targetURL).toLowerCase();
          //FIXME: toDomain will never be null, correct?
          if (toDomain == null || toDomain.equals(origin)) {
            return null; // skip it
          }
        } else {
          String toHost = targetURL.getHost().toLowerCase();
          //FIXME: toDomain will never be null, correct?
          if (toHost == null || toHost.equals(origin)) {
            return null; // skip it
          }
        }
      }
    }

    try {
      if (normalizers != null) {
        toUrl = normalizers.normalize(toUrl, urlNormalizerScope); // normalize
                                                                  // the url
      }
      if (filters != null) {
        toUrl = filters.filter(toUrl); // filter the url
      }
      if (toUrl == null) {
        return null;
      }
    } catch (Exception e) {
      return null;
    }

    return toUrl;
  }

}<|MERGE_RESOLUTION|>--- conflicted
+++ resolved
@@ -97,19 +97,6 @@
     }
   }
 
-<<<<<<< HEAD
-  public void checkOutputSpecs(FileSystem ignored, JobConf job)
-      throws IOException {
-    Path out = FileOutputFormat.getOutputPath(job);
-    if ((out == null) && (job.getNumReduceTasks() != 0)) {
-      throw new InvalidJobConfException("Output directory not set in JobConf.");
-    }
-
-    if (out != null) {
-      FileSystem fs = out.getFileSystem(job);
-      if (fs.exists(new Path(out, CrawlDatum.PARSE_DIR_NAME)))
-        throw new IOException("Segment already parsed!");
-=======
   public OutputCommitter getOutputCommitter(TaskAttemptContext context) 
       throws IOException {
     Path path = FileOutputFormat.getOutputPath(context);
@@ -117,16 +104,18 @@
   }
 
   @Override
-  public void checkOutputSpecs(JobContext context) throws IOException{
+  public void checkOutputSpecs(JobContext context) throws IOException {
     Configuration conf = context.getConfiguration();
     Path out = FileOutputFormat.getOutputPath(context);
     FileSystem fs = out.getFileSystem(context.getConfiguration());
     if ((out == null) && (context.getNumReduceTasks() != 0)) {
-      throw new IOException("Output directory not set in JobConf.");
+      throw new IOException("Output directory not set in JobContext.");
     }
     if (fs == null) {
       fs = out.getFileSystem(conf);
->>>>>>> fe5bfb43
+    }
+    if (fs.exists(new Path(out, CrawlDatum.PARSE_DIR_NAME))) {
+      throw new IOException("Segment already parsed!");
     }
   }
 
