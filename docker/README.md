--- conflicted
+++ resolved
@@ -47,29 +47,25 @@
 
 There are three build **modes** which can be activated using the `--build-arg MODE=0` flag. All values used here are defaults.
  * 0 == Nutch master branch source install with `crawl` and `nutch` scripts on `$PATH`
- * 1 == Same as mode 0 with addition of **Nutch REST Server**; additional build args `--build-arg SERVER_PORT=8081` and `--build-arg SERVER_HOST=localhost`
+ * 1 == Same as mode 0 with addition of **Nutch REST Server**; additional build args `--build-arg SERVER_PORT=8081` and `--build-arg SERVER_HOST=0.0.0.0`
  * 2 == Same as mode 1 with addition of **Nutch WebApp**; additional build args `--build-arg WEBAPP_PORT=8080`
 
-For example, if you wanted to install Nutch master branch and run both the Nutch REST server and webapp with default settings, then run the following
+For example, if you wanted to install Nutch master branch and run both the Nutch REST server and webapp then run the following
 
 ```bash
-$(boot2docker shellinit | grep export)
-<<<<<<< HEAD
-docker build -t apache/nutch . --build-arg MODE=0 --build-arg SERVER_PORT=8081 --build-arg SERVER_HOST=localhost --build-arg WEBAPP_PORT=8080
-=======
-docker build -t apache/nutch . --build-arg SERVER_PORT=8081 --build-arg SERVER_HOST=localhost --build-arg WEBAPP_PORT=8080
->>>>>>> cd3d8405
+$(boot2docker shellinit | grep export) #may not be necessary
+docker build -t apache/nutch . --build-arg MODE=2 --build-arg SERVER_PORT=8081 --build-arg SERVER_HOST=0.0.0.0 --build-arg WEBAPP_PORT=8080
 ```
 
 ## Usage
 
-Start docker
+If not already running, start docker
 ```bash
 boot2docker up
 $(boot2docker shellinit | grep export)
 ```
 
-Start up an image
+Run a container
 
 ```bash
 docker run -t -i -d -p 8080:8080 -p 8081:8081 --name nutchcontainer apache/nutch
@@ -84,7 +80,12 @@
 2021-06-29 19:14:36,012 INFO success: nutchwebapp entered RUNNING state, process has stayed up for > than 2 seconds (startsecs)
 ```
 
-You can now access the webapp at `http://localhost:8080`
+You can now access the webapp at `http://localhost:8080` and you can interact with the REST API e.g.
+
+```bash
+curl http://localhost:8080/admin
+{"startDate":1625118207995,"configuration":["default"],"jobs":[],"runningJobs":[]}
+```
 
 Attach to the container
 
