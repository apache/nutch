--- conflicted
+++ resolved
@@ -22,11 +22,7 @@
   <groupId>org.apache.nutch</groupId>
   <artifactId>nutch</artifactId>
   <packaging>jar</packaging>
-<<<<<<< HEAD
-  <version>1.5.1</version>
-=======
   <version>1.5</version>
->>>>>>> 281e4971
   <name>Apache Nutch</name>
   <url>http://nutch.apache.org</url>
   <licenses>
@@ -47,13 +43,6 @@
 			<email>ab@apache.org</email>
 		</developer>
 		<developer>
-<<<<<<< HEAD
-                        <id>alexis</id>
-                        <name>Alexis Detlegrode</name>
-                        <email>alexis@apache.org</email>
-                </developer>
-                <developer>
-=======
 			<id>mattmann</id>
 			<name>Chris A. Mattmann</name>
 			<email>mattmann@apache.org</email>
@@ -64,7 +53,6 @@
 			<email>kubes@apache.org</email>
 		</developer>		
 		<developer>
->>>>>>> 281e4971
 			<id>dogacan</id>
 			<name>Dogacan Güney</name>
 			<email>dogacan@apache.org</email>
@@ -74,19 +62,15 @@
                         <name>Ferdy Galema</name>
                         <email>ferdy@apache.org</email>
                 </developer>
-<<<<<<< HEAD
-                <developer>
-=======
-		<developer>
->>>>>>> 281e4971
+		<developer>
 			<id>jnioche</id>
 			<name>Julien Nioche</name>
 			<email>jnioche@apache.org</email>
 		</developer>
 		<developer>
-			<id>kubes</id>
-			<name>Dennis Kubes</name>
-			<email>kubes@apache.org</email>
+			<id>siren</id>
+			<name>Sami Siren</name>
+			<email>siren@apache.org</email>
 		</developer>
                 <developer>
                         <id>markus</id>
@@ -103,26 +87,7 @@
                         <name>Lewis John McGibbney</name>
                         <email>lewismc@apache.org</email>
                 </developer>
-<<<<<<< HEAD
-		<developer>
-                        <id>markus</id>
-                        <name>Markus Jelsma</name>
-                        <email>markus@apache.org</email>
-                </developer>	
-		<developer>
-			<id>mattmann</id>
-			<name>Chris A. Mattmann</name>
-			<email>mattmann@apache.org</email>
-		</developer>
-		<developer>
-			<id>siren</id>
-			<name>Sami Siren</name>
-			<email>siren@apache.org</email>
-		</developer>
-	</developers>
-=======
         </developers>
->>>>>>> 281e4971
         <build>
           <sourceDirectory>src/java</sourceDirectory>
           <testSourceDirectory>src/test</testSourceDirectory>
@@ -131,11 +96,7 @@
                <directory>src/testresources</directory>
              </testResource>
           </testResources>
-<<<<<<< HEAD
-           <pluginManagement>
-=======
           <pluginManagement>
->>>>>>> 281e4971
             <plugins>
                 <plugin>
                     <groupId>org.apache.maven.plugins</groupId>
@@ -188,11 +149,7 @@
                 <dependency>
                         <groupId>org.apache.hadoop</groupId>
                         <artifactId>hadoop-core</artifactId>
-<<<<<<< HEAD
-                        <version>1.0.3</version>
-=======
                         <version>1.0.0</version>
->>>>>>> 281e4971
                         <optional>true</optional>
                 </dependency>
                 <dependency>
@@ -238,15 +195,6 @@
                         <scope>compile</scope>
                 </dependency>
                 <dependency>
-<<<<<<< HEAD
-                        <groupId>com.google.guava</groupId>
-                        <artifactId>guava</artifactId>
-                        <version>11.0.2</version>
-                        <scope>compile</scope>
-                </dependency>
-                <dependency>
-=======
->>>>>>> 281e4971
                         <groupId>junit</groupId>
                         <artifactId>junit</artifactId>
                         <version>3.8.1</version>
@@ -255,11 +203,7 @@
                 <dependency>
                         <groupId>org.apache.hadoop</groupId>
                         <artifactId>hadoop-test</artifactId>
-<<<<<<< HEAD
-                        <version>1.0.3</version>
-=======
                         <version>1.0.0</version>
->>>>>>> 281e4971
                         <optional>true</optional>
                 </dependency>
                 <dependency>
