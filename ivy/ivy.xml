--- conflicted
+++ resolved
@@ -65,26 +65,18 @@
 		</dependency>
 		<!-- End of Hadoop Dependencies -->
 
-<<<<<<< HEAD
-		<dependency org="org.apache.tika" name="tika-core" rev="1.20" />
+		<dependency org="org.apache.tika" name="tika-core" rev="1.22" />
     <!-- tika-parsers (without transitive dependencies) is used to detect the charset in text and HTML documents -->
-		<dependency org="org.apache.tika" name="tika-parsers" rev="1.20" transitive="false" />
-		<dependency org="com.ibm.icu" name="icu4j" rev="61.1" />
+		<dependency org="org.apache.tika" name="tika-parsers" rev="1.22" transitive="false" />
 
 		<!-- language detection -->
 		<dependency org="org.commoncrawl" name="language-detection-cld2" rev="0.1-SNAPSHOT" />
 		<dependency org="net.java.dev.jna" name="jna" rev="4.5.2" />
 
-		<dependency org="xerces" name="xercesImpl" rev="2.11.0" />
-		<dependency org="xerces" name="xmlParserAPIs" rev="2.6.2" />
-=======
-		<dependency org="org.apache.tika" name="tika-core" rev="1.22" />
-
 		<dependency org="xml-apis" name="xml-apis" rev="1.4.01"/><!-- force this version as it is required by Tika -->
 		<dependency org="xerces" name="xercesImpl" rev="2.12.0" />
 
 		<dependency org="com.ibm.icu" name="icu4j" rev="61.1" />
->>>>>>> 09b7142f
 
 		<dependency org="com.google.guava" name="guava" rev="25.0-jre" />
 
