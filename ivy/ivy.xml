<?xml version="1.0" ?>

<!-- Licensed to the Apache Software Foundation (ASF) under one or more contributor 
	license agreements. See the NOTICE file distributed with this work for additional 
	information regarding copyright ownership. The ASF licenses this file to 
	You under the Apache License, Version 2.0 (the "License"); you may not use 
	this file except in compliance with the License. You may obtain a copy of 
	the License at http://www.apache.org/licenses/LICENSE-2.0 Unless required 
	by applicable law or agreed to in writing, software distributed under the 
	License is distributed on an "AS IS" BASIS, WITHOUT WARRANTIES OR CONDITIONS 
	OF ANY KIND, either express or implied. See the License for the specific 
	language governing permissions and limitations under the License. -->

<ivy-module version="1.0" xmlns:maven="http://ant.apache.org/ivy/maven">
	<info organisation="org.apache.nutch" module="nutch">
		<license name="Apache 2.0"
			url="http://www.apache.org/licenses/LICENSE-2.0.txt/" />
		<ivyauthor name="Apache Nutch Team" url="http://nutch.apache.org" />
		<description homepage="http://nutch.apache.org">Nutch is an open source web-search
			software. It builds on
			Hadoop, Tika and Solr, adding web-specifics,
			such as a crawler, a link-graph
			database etc.
		</description>
	</info>
	
	<configurations>
		<include file="${basedir}/ivy/ivy-configurations.xml" />
	</configurations>
	
	<publications>
		<!--get the artifact from our module name -->
		<artifact conf="master" />
	</publications>
	
	<dependencies>
		<dependency org="org.slf4j" name="slf4j-api" rev="1.6.1" conf="*->master" />
		<dependency org="org.slf4j" name="slf4j-log4j12" rev="1.6.1" conf="*->master" />
		
		<!--dependency org="log4j" name="log4j" rev="1.2.15" conf="*->default">
			<exclude org="javax.jms" name="jms" />
			<exclude org="com.sun.jdmk" name="jmxtools" />
			<exclude org="com.sun.jmx" name="jmxri" />
		</dependency-->
		
		<dependency org="commons-lang" name="commons-lang" rev="2.6" conf="*->default" />
		<dependency org="commons-collections" name="commons-collections" rev="3.2.1" conf="*->master" />
		<dependency org="commons-httpclient" name="commons-httpclient" rev="3.1" conf="*->master" />
		<dependency org="commons-codec" name="commons-codec" rev="1.10" conf="*->default" />
		<dependency org="org.apache.commons" name="commons-compress" rev="1.14" conf="*->default" />
		<dependency org="org.apache.commons" name="commons-jexl" rev="2.1.1" />
		<dependency org="com.tdunning" name="t-digest" rev="3.2" />

		<!-- Hadoop Dependencies -->
		<dependency org="org.apache.hadoop" name="hadoop-common" rev="2.7.4" conf="*->default">
			<exclude org="hsqldb" name="hsqldb" />
			<exclude org="net.sf.kosmosfs" name="kfs" />
			<exclude org="net.java.dev.jets3t" name="jets3t" />
			<exclude org="org.eclipse.jdt" name="core" />
			<exclude org="org.mortbay.jetty" name="jsp-*" />
			<exclude org="ant" name="ant" />
		</dependency>
		<dependency org="org.apache.hadoop" name="hadoop-hdfs" rev="2.7.4" conf="*->default"/>
		<dependency org="org.apache.hadoop" name="hadoop-mapreduce-client-core" rev="2.7.4" conf="*->default"/>
		<dependency org="org.apache.hadoop" name="hadoop-mapreduce-client-jobclient" rev="2.7.4" conf="*->default"/>
		<!-- End of Hadoop Dependencies -->

<<<<<<< HEAD
		<dependency org="org.apache.tika" name="tika-core" rev="1.12" />
		<dependency org="org.apache.any23" name="apache-any23-core" rev="2.0"/>
=======
		<dependency org="org.apache.tika" name="tika-core" rev="1.17" />
>>>>>>> 9e0c3167
		<dependency org="com.ibm.icu" name="icu4j" rev="55.1" />

		<dependency org="xerces" name="xercesImpl" rev="2.11.0" />
		<dependency org="xerces" name="xmlParserAPIs" rev="2.6.2" />
		<dependency org="oro" name="oro" rev="2.0.8" />

		<dependency org="com.google.guava" name="guava" rev="18.0" />

		<dependency org="com.github.crawler-commons" name="crawler-commons" rev="0.9">
			<exclude org="org.apache.tika"/>
		</dependency>

		<dependency org="com.martinkl.warc" name="warc-hadoop" rev="0.1.0" />
		
        <!--dependency org="org.apache.cxf" name="cxf" rev="3.0.4" conf="*->default"/-->
        <dependency org="org.apache.cxf" name="cxf-rt-frontend-jaxws" rev="3.0.4" conf="*->default"/>
        <dependency org="org.apache.cxf" name="cxf-rt-frontend-jaxrs" rev="3.0.4" conf="*->default"/>
        <dependency org="org.apache.cxf" name="cxf-rt-transports-http" rev="3.0.4" conf="*->default"/>
        <dependency org="org.apache.cxf" name="cxf-rt-transports-http-jetty" rev="3.0.4" conf="*->default"/>
        <dependency org="org.apache.cxf" name="cxf-rt-rs-client" rev="3.0.4" conf="test->default"/>
        <dependency org="com.fasterxml.jackson.core" name="jackson-databind" rev="2.5.1"  conf="*->default"/> 
        <dependency org="com.fasterxml.jackson.dataformat" name="jackson-dataformat-cbor" rev="2.5.1" conf="*->default"/>
        <dependency org="com.fasterxml.jackson.jaxrs" name="jackson-jaxrs-json-provider" rev="2.5.1" conf="*->default"/>	
        
		<!-- WARC artifacts needed  -->
		<dependency org="org.netpreserve.commons" name="webarchive-commons" rev="1.1.5" conf="*->default">
			<exclude module="hadoop-core"/>
			<exclude org="com.google.guava"/>
			<exclude org="junit"/>
			<exclude org="org.json"/>
		</dependency>

		<!--artifacts needed for testing -->
		<dependency org="junit" name="junit" rev="4.11" conf="test->default" />
		<dependency org="org.apache.mrunit" name="mrunit" rev="1.1.0" conf="test->default">
			<artifact name="mrunit" maven:classifier="hadoop2" />
			<exclude org="log4j" module="log4j" />
		</dependency>
		<dependency org="org.mortbay.jetty" name="jetty-client" rev="6.1.26" conf="test->default" />
		<dependency org="org.mortbay.jetty" name="jetty" rev="6.1.26" conf="test->default" />
		<dependency org="org.mortbay.jetty" name="jetty-util" rev="6.1.26" conf="test->default" />
		<dependency org="tomcat" name="jasper-runtime" rev="5.5.23" conf="test->default" />
		<dependency org="tomcat" name="jasper-compiler" rev="5.5.23" conf="test->default">
			<exclude org="ant" name="ant" />
		</dependency>
		<!-- end of test artifacts -->

		<!-- web app dependencies -->

    	<dependency org="org.apache.commons" name="commons-collections4" rev="4.0" conf="*->default" />
    	<dependency org="org.springframework" name="spring-core" rev="4.0.4.RELEASE" conf="*->default" />
    	<dependency org="org.springframework" name="spring-context" rev="4.0.4.RELEASE" conf="*->default" />
    	<dependency org="org.springframework" name="spring-web" rev="4.0.4.RELEASE" conf="*->default" />

    	<dependency org="com.sun.jersey" name="jersey-client" rev="1.8" conf="*->default" />
	
    	<dependency org="com.j256.ormlite" name="ormlite-jdbc" rev="4.48" conf="*->default" />
    	<dependency org="com.h2database" name="h2" rev="1.4.180" conf="*->default" />
    	<dependency org="org.eclipse.persistence" name="javax.persistence" rev="2.0.0" conf="*->default" />
	
    	<dependency org="org.apache.wicket" name="wicket-core" rev="6.16.0" conf="*->default" />
    	<dependency org="org.apache.wicket" name="wicket-spring" rev="6.16.0" conf="*->default" />
    	<dependency org="de.agilecoders.wicket" name="wicket-bootstrap-core" rev="0.9.2" conf="*->default" />
		<dependency org="de.agilecoders.wicket" name="wicket-bootstrap-extensions" rev="0.9.2" conf="*->default">
			<exclude org="org.json"/>
		</dependency>
		
		<!-- RabbitMQ dependencies -->
		<dependency org="com.rabbitmq" name="amqp-client" rev="3.6.5" conf="*->default" />


		<!--Added Because of Elasticsearch JEST client-->
		<!--TODO refactor these to indexer-elastic-rest plugin somehow, currently doesn't resolve correctly-->
		<dependency org="org.apache.httpcomponents" name="httpcore-nio" rev="4.4.4"/>
		<dependency org="org.apache.httpcomponents" name="httpcore" rev="4.4.4"/>
		<dependency org="org.apache.httpcomponents" name="httpclient" rev="4.5.2"/>

		<!--global exclusion -->
		<exclude module="jmxtools" />
		<exclude module="jms" />
		<exclude module="jmxri" />
		<exclude org="com.thoughtworks.xstream"/>

	</dependencies>

</ivy-module><|MERGE_RESOLUTION|>--- conflicted
+++ resolved
@@ -65,12 +65,8 @@
 		<dependency org="org.apache.hadoop" name="hadoop-mapreduce-client-jobclient" rev="2.7.4" conf="*->default"/>
 		<!-- End of Hadoop Dependencies -->
 
-<<<<<<< HEAD
-		<dependency org="org.apache.tika" name="tika-core" rev="1.12" />
-		<dependency org="org.apache.any23" name="apache-any23-core" rev="2.0"/>
-=======
 		<dependency org="org.apache.tika" name="tika-core" rev="1.17" />
->>>>>>> 9e0c3167
+        <dependency org="org.apache.any23" name="apache-any23-core" rev="2.0"/>
 		<dependency org="com.ibm.icu" name="icu4j" rev="55.1" />
 
 		<dependency org="xerces" name="xercesImpl" rev="2.11.0" />
