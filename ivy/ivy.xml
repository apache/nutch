<?xml version="1.0" ?>

<!-- Licensed to the Apache Software Foundation (ASF) under one or more contributor 
	license agreements. See the NOTICE file distributed with this work for additional 
	information regarding copyright ownership. The ASF licenses this file to 
	You under the Apache License, Version 2.0 (the "License"); you may not use 
	this file except in compliance with the License. You may obtain a copy of 
	the License at http://www.apache.org/licenses/LICENSE-2.0 Unless required 
	by applicable law or agreed to in writing, software distributed under the 
	License is distributed on an "AS IS" BASIS, WITHOUT WARRANTIES OR CONDITIONS 
	OF ANY KIND, either express or implied. See the License for the specific 
	language governing permissions and limitations under the License. -->

<ivy-module version="1.0"
	xmlns:maven="http://ant.apache.org/ivy/maven">
	<info organisation="org.apache.nutch" module="nutch">
		<license name="Apache 2.0"
			url="http://www.apache.org/licenses/LICENSE-2.0.txt/" />
		<ivyauthor name="Apache Nutch Team"
			url="http://nutch.apache.org" />
		<description homepage="http://nutch.apache.org">Nutch is an open source web-search
			software. It builds on
			Hadoop, Tika and Solr, adding web-specifics,
			such as a crawler, a link-graph
			database etc.
		</description>
	</info>

	<configurations>
		<include file="${basedir}/ivy/ivy-configurations.xml" />
	</configurations>

	<publications>
		<!--get the artifact from our module name -->
		<artifact conf="master" />
	</publications>

	<dependencies>
<<<<<<< HEAD
		<dependency org="org.slf4j" name="slf4j-api" rev="1.7.25"
			conf="*->master" />
		<dependency org="org.slf4j" name="slf4j-log4j12"
			rev="1.7.25" conf="*->master" />

		<!--dependency org="log4j" name="log4j" rev="1.2.15" conf="*->default"> 
			<exclude org="javax.jms" name="jms" /> <exclude org="com.sun.jdmk" name="jmxtools" 
			/> <exclude org="com.sun.jmx" name="jmxri" /> </dependency -->

		<dependency org="org.apache.commons" name="commons-lang3"
			rev="3.7" conf="*->default" />
		<dependency org="org.apache.commons"
			name="commons-collections4" rev="4.1" conf="*->master" />
		<dependency org="org.apache.httpcomponents"
			name="httpclient" rev="4.5.5" conf="*->master" />
		<dependency org="commons-codec" name="commons-codec"
			rev="1.11" conf="*->default" />
		<dependency org="org.apache.commons"
			name="commons-compress" rev="1.16.1" conf="*->default" />
		<dependency org="org.apache.commons" name="commons-jexl"
			rev="2.1.1" />
=======
		<dependency org="org.slf4j" name="slf4j-api" rev="1.7.25" conf="*->master" />
		<dependency org="org.slf4j" name="slf4j-log4j12" rev="1.7.25" conf="*->master" />

		<!--dependency org="log4j" name="log4j" rev="1.2.15" conf="*->default">
			<exclude org="javax.jms" name="jms" />
			<exclude org="com.sun.jdmk" name="jmxtools" />
			<exclude org="com.sun.jmx" name="jmxri" />
		</dependency-->

		<dependency org="org.apache.commons" name="commons-lang3" rev="3.8.1" conf="*->default" />
		<dependency org="org.apache.commons" name="commons-collections4" rev="4.2" conf="*->master" />
		<dependency org="org.apache.httpcomponents" name="httpclient" rev="4.5.6" conf="*->master" />
		<dependency org="commons-codec" name="commons-codec" rev="1.11" conf="*->default" />
		<dependency org="org.apache.commons" name="commons-compress" rev="1.18" conf="*->default" />
		<dependency org="org.apache.commons" name="commons-jexl" rev="2.1.1" />
>>>>>>> da8f3f52
		<dependency org="com.tdunning" name="t-digest" rev="3.2" />

		<!-- Hadoop Dependencies -->
		<dependency org="org.apache.hadoop" name="hadoop-common"
			rev="2.7.4" conf="*->default">
			<exclude org="hsqldb" name="hsqldb" />
			<exclude org="net.sf.kosmosfs" name="kfs" />
			<exclude org="net.java.dev.jets3t" name="jets3t" />
			<exclude org="org.eclipse.jdt" name="core" />
			<exclude org="org.mortbay.jetty" name="jsp-*" />
			<exclude org="ant" name="ant" />
		</dependency>
		<dependency org="org.apache.hadoop" name="hadoop-hdfs"
			rev="2.7.4" conf="*->default" />
		<dependency org="org.apache.hadoop"
			name="hadoop-mapreduce-client-core" rev="2.7.4" conf="*->default" />
		<dependency org="org.apache.hadoop"
			name="hadoop-mapreduce-client-jobclient" rev="2.7.4"
			conf="*->default" />
		<!-- End of Hadoop Dependencies -->

<<<<<<< HEAD
		<dependency org="org.apache.tika" name="tika-core"
			rev="1.19.1" />
=======
		<dependency org="org.apache.tika" name="tika-core" rev="1.20" />
>>>>>>> da8f3f52
		<dependency org="com.ibm.icu" name="icu4j" rev="61.1" />

		<dependency org="xerces" name="xercesImpl" rev="2.11.0" />
		<dependency org="xerces" name="xmlParserAPIs" rev="2.6.2" />

<<<<<<< HEAD
		<dependency org="com.google.guava" name="guava"
			rev="25.0-jre" />

		<dependency org="com.github.crawler-commons"
			name="crawler-commons" rev="0.10" />

		<dependency org="com.martinkl.warc" name="warc-hadoop"
			rev="0.1.0" />

		<!--dependency org="org.apache.cxf" name="cxf" rev="3.0.4" conf="*->default"/ -->
		<dependency org="org.apache.cxf"
			name="cxf-rt-frontend-jaxws" rev="3.1.15" conf="*->default" />
		<dependency org="org.apache.cxf"
			name="cxf-rt-frontend-jaxrs" rev="3.1.15" conf="*->default" />
		<dependency org="org.apache.cxf"
			name="cxf-rt-transports-http" rev="3.1.15" conf="*->default" />
		<dependency org="org.apache.cxf"
			name="cxf-rt-transports-http-jetty" rev="3.1.15" conf="*->default" />
		<dependency org="org.apache.cxf" name="cxf-rt-rs-client"
			rev="3.1.15" conf="test->default" />
		<dependency org="com.fasterxml.jackson.core"
			name="jackson-databind" rev="2.9.5" conf="*->default" />
		<dependency org="com.fasterxml.jackson.dataformat"
			name="jackson-dataformat-cbor" rev="2.9.5" conf="*->default" />
		<dependency org="com.fasterxml.jackson.jaxrs"
			name="jackson-jaxrs-json-provider" rev="2.9.5" conf="*->default" />
=======
		<dependency org="com.google.guava" name="guava" rev="25.0-jre" />

		<dependency org="com.github.crawler-commons" name="crawler-commons" rev="0.10" />

		<dependency org="com.martinkl.warc" name="warc-hadoop" rev="0.1.0" />

		<!--dependency org="org.apache.cxf" name="cxf" rev="3.0.4" conf="*->default"/-->
		<dependency org="org.apache.cxf" name="cxf-rt-frontend-jaxws" rev="3.2.7" conf="*->default"/>
		<dependency org="org.apache.cxf" name="cxf-rt-frontend-jaxrs" rev="3.2.7" conf="*->default"/>
		<dependency org="org.apache.cxf" name="cxf-rt-transports-http" rev="3.2.7" conf="*->default"/>
		<dependency org="org.apache.cxf" name="cxf-rt-transports-http-jetty" rev="3.2.7" conf="*->default"/>
		<dependency org="org.apache.cxf" name="cxf-rt-rs-client" rev="3.2.7" conf="test->default"/>
		<dependency org="com.fasterxml.jackson.core" name="jackson-databind" rev="2.9.7" conf="*->default"/>
		<dependency org="com.fasterxml.jackson.dataformat" name="jackson-dataformat-cbor" rev="2.9.7" conf="*->default"/>
		<dependency org="com.fasterxml.jackson.jaxrs" name="jackson-jaxrs-json-provider" rev="2.9.7" conf="*->default"/>
>>>>>>> da8f3f52

		<!-- WARC artifacts needed -->
		<dependency org="org.netpreserve.commons"
			name="webarchive-commons" rev="1.1.5" conf="*->default">
			<exclude module="hadoop-core" />
			<exclude org="com.google.guava" />
			<exclude org="junit" />
			<!-- Exclude dependencies with incompatible license (see https://www.apache.org/legal/resolved.html#category-x) -->
			<exclude org="org.json" /><!-- JSON License -->
			<!-- Exclusion of the following dependencies disables support of WARC 
				generation by "bin/nutch commoncrawldump -warc ..." Please remove these exclusion 
				and recompile Nutch to generate WARC files using the tool "commoncrawldump". -->
			<exclude org="it.unimi.dsi" module="dsiutils" /><!-- LGPL 2.1 -->
			<exclude org="org.gnu.inet" module="libidn" /><!-- LGPL 2.1 -->
		</dependency>

		<!--artifacts needed for testing -->
		<dependency org="junit" name="junit" rev="4.11"
			conf="test->default" />
		<dependency org="org.apache.mrunit" name="mrunit"
			rev="1.1.0" conf="test->default">
			<artifact name="mrunit" maven:classifier="hadoop2" />
			<exclude org="log4j" module="log4j" />
		</dependency>
		<dependency org="org.mortbay.jetty" name="jetty-client"
			rev="6.1.26" conf="test->default" />
		<dependency org="org.mortbay.jetty" name="jetty"
			rev="6.1.26" conf="test->default" />
		<dependency org="org.mortbay.jetty" name="jetty-util"
			rev="6.1.26" conf="test->default" />
		<dependency org="tomcat" name="jasper-runtime" rev="5.5.23"
			conf="test->default" />
		<dependency org="tomcat" name="jasper-compiler"
			rev="5.5.23" conf="test->default">
			<exclude org="ant" name="ant" />
		</dependency>
		<!-- end of test artifacts -->

		<!-- web app dependencies -->
		<dependency org="org.mortbay.jetty" name="jetty"
			rev="6.1.26" />

		<dependency org="org.apache.commons"
			name="commons-collections4" rev="4.1" conf="*->default" />
		<dependency org="org.springframework" name="spring-core"
			rev="4.0.9.RELEASE" conf="*->default" />
		<dependency org="org.springframework" name="spring-context"
			rev="4.0.9.RELEASE" conf="*->default" />
		<dependency org="org.springframework" name="spring-web"
			rev="4.0.9.RELEASE" conf="*->default" />

		<dependency org="com.sun.jersey" name="jersey-client"
			rev="1.19.4" conf="*->default" />

		<dependency org="com.j256.ormlite" name="ormlite-jdbc"
			rev="5.1" conf="*->default" />
		<dependency org="com.h2database" name="h2" rev="1.4.197"
			conf="*->default" />
		<dependency org="org.eclipse.persistence"
			name="javax.persistence" rev="2.2.0" conf="*->default" />

		<dependency org="org.apache.wicket" name="wicket-core"
			rev="6.17.0" conf="*->default" />
		<dependency org="org.apache.wicket" name="wicket-spring"
			rev="6.17.0" conf="*->default" />
		<dependency org="de.agilecoders.wicket"
			name="wicket-bootstrap-core" rev="0.9.2" conf="*->default" />
		<dependency org="de.agilecoders.wicket"
			name="wicket-bootstrap-extensions" rev="0.9.2" conf="*->default">
			<exclude org="org.json" />
		</dependency>


		<!-- RabbitMQ dependencies -->
		<dependency org="com.rabbitmq" name="amqp-client"
			rev="5.2.0" conf="*->default" />


		<!--Added Because of Elasticsearch JEST client -->
		<!--TODO refactor these to indexer-elastic-rest plugin somehow, currently 
			doesn't resolve correctly -->
		<dependency org="org.apache.httpcomponents"
			name="httpcore-nio" rev="4.4.9" />
		<dependency org="org.apache.httpcomponents" name="httpcore"
			rev="4.4.9" />
		<!--Already added <dependency org="org.apache.httpcomponents" name="httpclient" 
			rev="4.5.5"/> -->
		<dependency org="de.vandermeer" name="asciitable"
			rev="0.3.2" />

		<!--global exclusion -->
		<exclude module="jmxtools" />
		<exclude module="jms" />
		<exclude module="jmxri" />
		<exclude org="com.thoughtworks.xstream" />

	</dependencies>

</ivy-module><|MERGE_RESOLUTION|>--- conflicted
+++ resolved
@@ -36,29 +36,7 @@
 	</publications>
 
 	<dependencies>
-<<<<<<< HEAD
-		<dependency org="org.slf4j" name="slf4j-api" rev="1.7.25"
-			conf="*->master" />
-		<dependency org="org.slf4j" name="slf4j-log4j12"
-			rev="1.7.25" conf="*->master" />
 
-		<!--dependency org="log4j" name="log4j" rev="1.2.15" conf="*->default"> 
-			<exclude org="javax.jms" name="jms" /> <exclude org="com.sun.jdmk" name="jmxtools" 
-			/> <exclude org="com.sun.jmx" name="jmxri" /> </dependency -->
-
-		<dependency org="org.apache.commons" name="commons-lang3"
-			rev="3.7" conf="*->default" />
-		<dependency org="org.apache.commons"
-			name="commons-collections4" rev="4.1" conf="*->master" />
-		<dependency org="org.apache.httpcomponents"
-			name="httpclient" rev="4.5.5" conf="*->master" />
-		<dependency org="commons-codec" name="commons-codec"
-			rev="1.11" conf="*->default" />
-		<dependency org="org.apache.commons"
-			name="commons-compress" rev="1.16.1" conf="*->default" />
-		<dependency org="org.apache.commons" name="commons-jexl"
-			rev="2.1.1" />
-=======
 		<dependency org="org.slf4j" name="slf4j-api" rev="1.7.25" conf="*->master" />
 		<dependency org="org.slf4j" name="slf4j-log4j12" rev="1.7.25" conf="*->master" />
 
@@ -74,7 +52,7 @@
 		<dependency org="commons-codec" name="commons-codec" rev="1.11" conf="*->default" />
 		<dependency org="org.apache.commons" name="commons-compress" rev="1.18" conf="*->default" />
 		<dependency org="org.apache.commons" name="commons-jexl" rev="2.1.1" />
->>>>>>> da8f3f52
+
 		<dependency org="com.tdunning" name="t-digest" rev="3.2" />
 
 		<!-- Hadoop Dependencies -->
@@ -96,45 +74,14 @@
 			conf="*->default" />
 		<!-- End of Hadoop Dependencies -->
 
-<<<<<<< HEAD
-		<dependency org="org.apache.tika" name="tika-core"
-			rev="1.19.1" />
-=======
+
 		<dependency org="org.apache.tika" name="tika-core" rev="1.20" />
->>>>>>> da8f3f52
 		<dependency org="com.ibm.icu" name="icu4j" rev="61.1" />
 
 		<dependency org="xerces" name="xercesImpl" rev="2.11.0" />
 		<dependency org="xerces" name="xmlParserAPIs" rev="2.6.2" />
 
-<<<<<<< HEAD
-		<dependency org="com.google.guava" name="guava"
-			rev="25.0-jre" />
 
-		<dependency org="com.github.crawler-commons"
-			name="crawler-commons" rev="0.10" />
-
-		<dependency org="com.martinkl.warc" name="warc-hadoop"
-			rev="0.1.0" />
-
-		<!--dependency org="org.apache.cxf" name="cxf" rev="3.0.4" conf="*->default"/ -->
-		<dependency org="org.apache.cxf"
-			name="cxf-rt-frontend-jaxws" rev="3.1.15" conf="*->default" />
-		<dependency org="org.apache.cxf"
-			name="cxf-rt-frontend-jaxrs" rev="3.1.15" conf="*->default" />
-		<dependency org="org.apache.cxf"
-			name="cxf-rt-transports-http" rev="3.1.15" conf="*->default" />
-		<dependency org="org.apache.cxf"
-			name="cxf-rt-transports-http-jetty" rev="3.1.15" conf="*->default" />
-		<dependency org="org.apache.cxf" name="cxf-rt-rs-client"
-			rev="3.1.15" conf="test->default" />
-		<dependency org="com.fasterxml.jackson.core"
-			name="jackson-databind" rev="2.9.5" conf="*->default" />
-		<dependency org="com.fasterxml.jackson.dataformat"
-			name="jackson-dataformat-cbor" rev="2.9.5" conf="*->default" />
-		<dependency org="com.fasterxml.jackson.jaxrs"
-			name="jackson-jaxrs-json-provider" rev="2.9.5" conf="*->default" />
-=======
 		<dependency org="com.google.guava" name="guava" rev="25.0-jre" />
 
 		<dependency org="com.github.crawler-commons" name="crawler-commons" rev="0.10" />
@@ -150,7 +97,7 @@
 		<dependency org="com.fasterxml.jackson.core" name="jackson-databind" rev="2.9.7" conf="*->default"/>
 		<dependency org="com.fasterxml.jackson.dataformat" name="jackson-dataformat-cbor" rev="2.9.7" conf="*->default"/>
 		<dependency org="com.fasterxml.jackson.jaxrs" name="jackson-jaxrs-json-provider" rev="2.9.7" conf="*->default"/>
->>>>>>> da8f3f52
+
 
 		<!-- WARC artifacts needed -->
 		<dependency org="org.netpreserve.commons"
