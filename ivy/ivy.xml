--- conflicted
+++ resolved
@@ -63,19 +63,15 @@
 		</dependency>
 		<!-- End of Hadoop Dependencies -->
 
-<<<<<<< HEAD
-		<dependency org="org.apache.tika" name="tika-core" rev="2.1.0" />
+		<dependency org="org.apache.tika" name="tika-core" rev="2.2.1" />
 		<!-- Tika parser text and html modules (without transitive dependencies) are used to detect
 		     the charset in text resp. HTML documents -->
-		<dependency org="org.apache.tika" name="tika-parser-text-module" rev="2.1.0" transitive="false" />
-		<dependency org="org.apache.tika" name="tika-parser-html-module" rev="2.1.0" transitive="false" />
+		<dependency org="org.apache.tika" name="tika-parser-text-module" rev="2.2.1" transitive="false" />
+		<dependency org="org.apache.tika" name="tika-parser-html-module" rev="2.2.1" transitive="false" />
 
 		<!-- language detection -->
 		<dependency org="org.commoncrawl" name="language-detection-cld2" rev="0.1-SNAPSHOT" />
 		<dependency org="net.java.dev.jna" name="jna" rev="5.10.0" />
-=======
-		<dependency org="org.apache.tika" name="tika-core" rev="2.2.1" />
->>>>>>> f691baeb
 
 		<dependency org="xml-apis" name="xml-apis" rev="1.4.01" /><!-- force this version as it is required by Tika -->
 		<dependency org="xerces" name="xercesImpl" rev="2.12.1" />
