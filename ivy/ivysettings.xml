<ivysettings>

 <!--
   Licensed to the Apache Software Foundation (ASF) under one or more
   contributor license agreements.  See the NOTICE file distributed with
   this work for additional information regarding copyright ownership.
   The ASF licenses this file to You under the Apache License, Version 2.0
   (the "License"); you may not use this file except in compliance with
   the License.  You may obtain a copy of the License at

       http://www.apache.org/licenses/LICENSE-2.0

   Unless required by applicable law or agreed to in writing, software
   distributed under the License is distributed on an "AS IS" BASIS,
   WITHOUT WARRANTIES OR CONDITIONS OF ANY KIND, either express or implied.
   See the License for the specific language governing permissions and
   limitations under the License.
-->
  <!-- you can override this property to use mirrors
          http://repo1.maven.org/maven2/
          http://mirrors.dotsrc.org/maven2
          http://ftp.ggi-project.org/pub/packages/maven2
          http://mirrors.sunsite.dk/maven2
          http://public.planetmirror.com/pub/maven2
          http://ibiblio.lsu.edu/main/pub/packages/maven2
          http://www.ibiblio.net/pub/packages/maven2
  -->
  <!-- begin of repositories -->
  <property name="oss.sonatype.org" 
    value="http://oss.sonatype.org/content/repositories/releases/" 
    override="false"/>
  <property name="repo.maven.org"
    value="http://repo1.maven.org/maven2/"
    override="false"/>
  <property name="repository.apache.org"
    value="https://repository.apache.org/content/repositories/snapshots/"
    override="false"/>
<<<<<<< HEAD
  <property name="breda.informatik.uni-mannheim.de"
    value="https://breda.informatik.uni-mannheim.de/nexus/content/groups/public/"
    override="false"/>
  <!-- end of repositories -->

  <!-- begin of patterns -->
=======
  <property name="any23.svn.apache.org"
    value="http://svn.apache.org/repos/asf/any23/repo-ext/"
    override="false"/>
>>>>>>> ec42cfbc
  <property name="maven2.pattern"
    value="[organisation]/[module]/[revision]/[module]-[revision](-[classifier])"/>
  <property name="maven2.pattern.ext"
    value="${maven2.pattern}.[ext]"/>
  <!-- end of patterns -->

  <!-- pull in the local repository -->
  <include url="${ivy.default.conf.dir}/ivyconf-local.xml"/>
  <settings defaultResolver="default"/>
  <resolvers>
    <ibiblio name="maven2"
      root="${repo.maven.org}"
      pattern="${maven2.pattern.ext}"
      m2compatible="true"
      />
    <ibiblio name="any23-svn-repository"
      root="${any23.svn.apache.org}"
      m2compatible="true"
      changingMatcher="regexp"
      changingPattern=".*SNAPSHOT.*"
      checkmodified="true"
      />
    <ibiblio name="apache-snapshot"
      root="${repository.apache.org}"
      m2compatible="true" 
      changingMatcher="regexp"
      changingPattern=".*SNAPSHOT.*" 
      checkmodified="true"
      />
    <ibiblio name="sonatype"
      root="${oss.sonatype.org}"
      pattern="${maven2.pattern.ext}"
      m2compatible="true"
      />
    <ibiblio name="lski"
      root="${breda.informatik.uni-mannheim.de}"
      pattern="${maven2.pattern.ext}"
      m2compatible="true"
      />
    <chain name="default" dual="true">
      <resolver ref="local"/>
      <resolver ref="maven2"/>
      <resolver ref="apache-snapshot"/>
      <resolver ref="sonatype"/>
<<<<<<< HEAD
      <resolver ref="lski"/>
=======
      <resolver ref="any23-svn-repository"/>
>>>>>>> ec42cfbc
    </chain>
    <chain name="internal">
      <resolver ref="local"/>
    </chain>
    <chain name="external">
      <resolver ref="maven2"/>
    </chain>
    <chain name="external-and-snapshots">
      <resolver ref="maven2"/>
      <resolver ref="apache-snapshot"/>
      <resolver ref="sonatype"/>
<<<<<<< HEAD
      <resolver ref="lski"/>
=======
      <resolver ref="any23-svn-repository"/>
>>>>>>> ec42cfbc
    </chain>
  </resolvers>
  <modules>
    <!--
    This forces a requirement for other nutch-artifacts to be built locally
    rather than look for them online.
    -->
    <module organisation="org.apache.nutch" name=".*" resolver="internal"/>
  </modules>
</ivysettings><|MERGE_RESOLUTION|>--- conflicted
+++ resolved
@@ -35,18 +35,15 @@
   <property name="repository.apache.org"
     value="https://repository.apache.org/content/repositories/snapshots/"
     override="false"/>
-<<<<<<< HEAD
   <property name="breda.informatik.uni-mannheim.de"
     value="https://breda.informatik.uni-mannheim.de/nexus/content/groups/public/"
     override="false"/>
   <!-- end of repositories -->
 
   <!-- begin of patterns -->
-=======
   <property name="any23.svn.apache.org"
     value="http://svn.apache.org/repos/asf/any23/repo-ext/"
     override="false"/>
->>>>>>> ec42cfbc
   <property name="maven2.pattern"
     value="[organisation]/[module]/[revision]/[module]-[revision](-[classifier])"/>
   <property name="maven2.pattern.ext"
@@ -91,11 +88,8 @@
       <resolver ref="maven2"/>
       <resolver ref="apache-snapshot"/>
       <resolver ref="sonatype"/>
-<<<<<<< HEAD
       <resolver ref="lski"/>
-=======
       <resolver ref="any23-svn-repository"/>
->>>>>>> ec42cfbc
     </chain>
     <chain name="internal">
       <resolver ref="local"/>
@@ -107,11 +101,8 @@
       <resolver ref="maven2"/>
       <resolver ref="apache-snapshot"/>
       <resolver ref="sonatype"/>
-<<<<<<< HEAD
       <resolver ref="lski"/>
-=======
       <resolver ref="any23-svn-repository"/>
->>>>>>> ec42cfbc
     </chain>
   </resolvers>
   <modules>
