<ivysettings>

 <!--
   Licensed to the Apache Software Foundation (ASF) under one or more
   contributor license agreements.  See the NOTICE file distributed with
   this work for additional information regarding copyright ownership.
   The ASF licenses this file to You under the Apache License, Version 2.0
   (the "License"); you may not use this file except in compliance with
   the License.  You may obtain a copy of the License at

       http://www.apache.org/licenses/LICENSE-2.0

   Unless required by applicable law or agreed to in writing, software
   distributed under the License is distributed on an "AS IS" BASIS,
   WITHOUT WARRANTIES OR CONDITIONS OF ANY KIND, either express or implied.
   See the License for the specific language governing permissions and
   limitations under the License.
-->
  <property name="oss.sonatype.org" 
    value="https://oss.sonatype.org/content/repositories/releases/" 
    override="false"/>
  <property name="repo.maven.org"
    value="https://repo1.maven.org/maven2/"
    override="false"/>
  <property name="repository.apache.org"
    value="https://repository.apache.org/content/repositories/snapshots/"
    override="false"/>
  <property name="maven2.pattern"
    value="[organisation]/[module]/[revision]/[module]-[revision](-[classifier])"/>
  <property name="maven2.pattern.ext"
    value="${maven2.pattern}.[ext]"/>
<<<<<<< HEAD
  <property name="maven2.pattern.local"
    value="${user.home}/.m2/repository/[organisation]/[module]/[revision]/[module]-[revision](-[classifier]).[ext]"
    override="false" />
  <!-- define packaging.type=jar to work around the failing dependency download of
         javax.ws.rs-api.jar
       required by Tika (1.19 and higher), cf.
         https://github.com/eclipse-ee4j/jaxrs-api/issues/572
         https://github.com/jax-rs/api/pull/576
  -->
  <property name="packaging.type"
    value="jar"/>
=======
>>>>>>> 830ca8e4
  <!-- pull in the local repository -->
  <include url="${ivy.default.conf.dir}/ivyconf-local.xml"/>
  <settings defaultResolver="default"/>
  <resolvers>
    <ibiblio name="maven2"
      root="${repo.maven.org}"
      pattern="${maven2.pattern.ext}"
      m2compatible="true"
      />
    <ibiblio name="apache-snapshot"
      root="${repository.apache.org}"
      m2compatible="true" 
      changingMatcher="regexp"
      changingPattern=".*SNAPSHOT.*" 
      checkmodified="true"
      />
    <ibiblio name="sonatype"
      root="${oss.sonatype.org}"
      pattern="${maven2.pattern.ext}"
      m2compatible="true"
      />
    <ibiblio name="cloudera-repos"
      root="https://repository.cloudera.com/artifactory/cloudera-repos/"
      pattern="${maven2.pattern.ext}"
      m2compatible="true"
      />
    <filesystem name="maven2-local" m2compatible="true" >
      <artifact pattern="${maven2.pattern.local}"/>
      <ivy pattern="${maven2.pattern.local}"/>
    </filesystem>
    <chain name="default" dual="true">
      <resolver ref="local"/>
      <resolver ref="maven2"/>
      <resolver ref="apache-snapshot"/>
      <resolver ref="sonatype"/>
      <resolver ref="cloudera-repos"/>
      <resolver ref="maven2-local"/>
    </chain>
    <chain name="internal">
      <resolver ref="local"/>
    </chain>
    <chain name="internal-and-maven">
      <resolver ref="local"/>
      <resolver ref="maven2-local"/>
      <resolver ref="maven2"/>
      <resolver ref="apache-snapshot"/>
      <resolver ref="sonatype"/>
      <resolver ref="cloudera-repos"/>
    </chain>
    <chain name="external">
      <resolver ref="maven2"/>
    </chain>
    <chain name="external-and-snapshots">
      <resolver ref="maven2"/>
      <resolver ref="apache-snapshot"/>
      <resolver ref="sonatype"/>
    </chain>
  </resolvers>
  <modules>
    <!--
    This forces a requirement for other nutch-artifacts to be built locally
    rather than look for them online.
    -->
    <module organisation="org.apache.nutch" name=".*" resolver="internal"/>
    <module organisation="org.commoncrawl" name=".*" resolver="internal-and-maven"/>
    <module organisation="org.apache.tika" name="tika-core" resolver="internal-and-maven"/>
  </modules>
</ivysettings><|MERGE_RESOLUTION|>--- conflicted
+++ resolved
@@ -29,20 +29,9 @@
     value="[organisation]/[module]/[revision]/[module]-[revision](-[classifier])"/>
   <property name="maven2.pattern.ext"
     value="${maven2.pattern}.[ext]"/>
-<<<<<<< HEAD
   <property name="maven2.pattern.local"
     value="${user.home}/.m2/repository/[organisation]/[module]/[revision]/[module]-[revision](-[classifier]).[ext]"
     override="false" />
-  <!-- define packaging.type=jar to work around the failing dependency download of
-         javax.ws.rs-api.jar
-       required by Tika (1.19 and higher), cf.
-         https://github.com/eclipse-ee4j/jaxrs-api/issues/572
-         https://github.com/jax-rs/api/pull/576
-  -->
-  <property name="packaging.type"
-    value="jar"/>
-=======
->>>>>>> 830ca8e4
   <!-- pull in the local repository -->
   <include url="${ivy.default.conf.dir}/ivyconf-local.xml"/>
   <settings defaultResolver="default"/>
