<?xml version="1.0"?>
<!--
 Licensed to the Apache Software Foundation (ASF) under one or more
 contributor license agreements.  See the NOTICE file distributed with
 this work for additional information regarding copyright ownership.
 The ASF licenses this file to You under the Apache License, Version 2.0
 (the "License"); you may not use this file except in compliance with
 the License.  You may obtain a copy of the License at

     http://www.apache.org/licenses/LICENSE-2.0

 Unless required by applicable law or agreed to in writing, software
 distributed under the License is distributed on an "AS IS" BASIS,
 WITHOUT WARRANTIES OR CONDITIONS OF ANY KIND, either express or implied.
 See the License for the specific language governing permissions and
 limitations under the License.
-->
<project name="${name}" default="runtime" xmlns:ivy="antlib:org.apache.ivy.ant" xmlns:artifact="antlib:org.apache.maven.artifact.ant">

  <!-- Load all the default properties, and any the user wants    -->
  <!-- to contribute (without having to type -D or edit this file -->
  <property file="${user.home}/build.properties" />
  <property file="${basedir}/build.properties" />
  <property file="${basedir}/default.properties" />
  <property name="release.dir" value="${build.dir}/release"/>

  <!-- define Maven coordinates, repository url and artifacts name etc -->
  <property name="groupId" value="org.apache.nutch" />
  <property name="artifactId" value="nutch" />
  <property name="maven-repository-url" value="https://repository.apache.org/service/local/staging/deploy/maven2" />
  <property name="maven-repository-id" value="apache.releases.https" />
  <property name="maven-jar" value="${release.dir}/${artifactId}-${version}.jar" />
  <property name="maven-javadoc-jar" value="${release.dir}/${artifactId}-${version}-javadoc.jar" />
  <property name="maven-sources-jar" value="${release.dir}/${artifactId}-${version}-sources.jar" />


  <!-- the normal classpath -->
  <path id="classpath">
    <pathelement location="${build.classes}"/>
    <fileset dir="${build.lib.dir}">
      <include name="*.jar" />
    </fileset>
  </path>

  <dirname property="plugins.classpath.dir" file="${build.plugins}"/>

  <!-- the unit test classpath -->
  <path id="test.classpath">
    <pathelement location="${test.build.classes}" />
    <pathelement location="${conf.dir}"/>
    <pathelement location="${test.src.dir}"/>
    <pathelement location="${plugins.classpath.dir}"/>
    <path refid="classpath"/>
    <pathelement location="${build.dir}/${final.name}.job" />
    <fileset dir="${build.lib.dir}">
      <include name="*.jar" />
    </fileset>
    <fileset dir="${test.build.lib.dir}">
      <include name="*.jar" />
    </fileset>
  </path>

  <presetdef name="javac">
    <javac includeantruntime="false" />
  </presetdef>

  <!-- ====================================================== -->
  <!-- Stuff needed by all targets                            -->
  <!-- ====================================================== -->
  <target name="init" depends="ivy-init" description="--> stuff required by all targets">
    <mkdir dir="${build.dir}"/>
    <mkdir dir="${build.classes}"/>
    <mkdir dir="${release.dir}"/>

    <mkdir dir="${test.build.dir}"/>
    <mkdir dir="${test.build.classes}"/>
    <mkdir dir="${test.build.lib.dir}"/>

    <touch datetime="01/25/1971 2:00 pm">
      <fileset dir="${conf.dir}" includes="**/*.template"/>
    </touch>

    <copy todir="${conf.dir}" verbose="true">
      <fileset dir="${conf.dir}" includes="**/*.template"/>
      <mapper type="glob" from="*.template" to="*"/>
    </copy>
  </target>

  <!-- ====================================================== -->
  <!-- Compile the Java files                                 -->
  <!-- ====================================================== -->
  <target name="compile" depends="compile-core, compile-plugins" description="--> compile all Java files"/>

  <target name="compile-core" depends="init, resolve-default" description="--> compile core Java files only">
    <javac
     encoding="${build.encoding}"
     srcdir="${src.dir}"
     includes="org/apache/nutch/**/*.java"
     destdir="${build.classes}"
     debug="${javac.debug}"
     optimize="${javac.optimize}"
     target="${javac.version}"
     source="${javac.version}"
     deprecation="${javac.deprecation}">
      <compilerarg value="-Xlint:-path"/>
      <classpath refid="classpath"/>
    </javac>
    <copy todir="${build.classes}">
      <fileset dir="${src.dir}" includes="**/*.html" />
      <fileset dir="${src.dir}" includes="**/*.css" />
      <fileset dir="${src.dir}" includes="**/*.properties" />
    </copy>
  </target>

  <target name="compile-plugins" depends="init, resolve-default" description="--> compile plugins only">
    <ant dir="src/plugin" target="deploy" inheritAll="false"/>
  </target>

  <!-- ================================================================== -->
  <!-- Make nutch.jar                                                     -->
  <!-- ================================================================== -->
  <!--                                                                    -->
  <!-- ================================================================== -->
  <target name="jar" depends="compile-core" description="--> make nutch.jar">
    <copy file="${conf.dir}/nutch-default.xml"
          todir="${build.classes}"/>
    <copy file="${conf.dir}/nutch-site.xml"
          todir="${build.classes}"/>
    <jar jarfile="${build.dir}/${final.name}.jar"
         basedir="${build.classes}">
      <manifest>
      </manifest>
    </jar>
  </target>

  <!-- ================================================================== -->
  <!-- Make Maven Central Release                                         -->
  <!-- ================================================================== -->
  <!--                                                                    -->
  <!-- ================================================================== -->
  <target name="release" depends="compile-core" description="--> generate the release distribution">
    <copy file="${conf.dir}/nutch-default.xml"
          todir="${build.classes}"/>
    <copy file="${conf.dir}/nutch-site.xml"
          todir="${build.classes}"/>

  <!-- build the main artifact -->
  <jar jarfile="${maven-jar}" basedir="${build.classes}" />

    <fail message="Unsupported Java version: ${java.version}. Javadoc requires Java version 7u25 or greater. See https://issues.apache.org/jira/browse/NUTCH-1590">
      <condition>
        <or>
          <matches string="${java.version}" pattern="1.7.0_2[01234].+" casesensitive="false" />
          <matches string="${java.version}" pattern="1.7.0_1.+" casesensitive="false" />
          <equals arg1="${ant.java.version}" arg2="1.6" />
          <equals arg1="${ant.java.version}" arg2="1.5" />
        </or>
      </condition>
    </fail>

    <!-- build the javadoc artifact -->
    <javadoc
      destdir="${release.dir}/javadoc"
      overview="${src.dir}/overview.html"
      author="true"
      version="true"
      use="true"
      windowtitle="${name} ${version} API"
      doctitle="${name} ${version} API"
      bottom="Copyright &amp;copy; ${year} The Apache Software Foundation"
      >
      <arg value="${javadoc.proxy.host}"/>
      <arg value="${javadoc.proxy.port}"/>

      <packageset dir="${src.dir}"/>
<<<<<<< HEAD
      <packageset dir="${plugins.dir}/anthelion/src/java"/>
=======
      <packageset dir="${plugins.dir}/any23/src/java/" />
>>>>>>> ec42cfbc
      <packageset dir="${plugins.dir}/creativecommons/src/java"/>
      <packageset dir="${plugins.dir}/feed/src/java"/>
      <packageset dir="${plugins.dir}/headings/src/java"/>
      <packageset dir="${plugins.dir}/index-anchor/src/java"/>
      <packageset dir="${plugins.dir}/index-basic/src/java"/>
      <packageset dir="${plugins.dir}/index-geoip/src/java"/>
      <packageset dir="${plugins.dir}/index-jexl-filter/src/java"/>
      <packageset dir="${plugins.dir}/index-links/src/java"/>
      <packageset dir="${plugins.dir}/index-metadata/src/java"/>
      <packageset dir="${plugins.dir}/index-more/src/java"/>
      <packageset dir="${plugins.dir}/index-replace/src/java"/>
      <packageset dir="${plugins.dir}/index-static/src/java"/>
      <packageset dir="${plugins.dir}/indexer-cloudsearch/src/java/" />
      <packageset dir="${plugins.dir}/indexer-dummy/src/java"/>
      <packageset dir="${plugins.dir}/indexer-elastic-rest/src/java/"/>
      <packageset dir="${plugins.dir}/indexer-elastic/src/java/" />
      <packageset dir="${plugins.dir}/indexer-rabbit/src/java"/>
      <packageset dir="${plugins.dir}/indexer-solr/src/java"/>
      <packageset dir="${plugins.dir}/language-identifier/src/java"/>
      <packageset dir="${plugins.dir}/lib-htmlunit/src/java"/>
      <packageset dir="${plugins.dir}/lib-http/src/java"/>
      <packageset dir="${plugins.dir}/lib-regex-filter/src/java"/>
      <packageset dir="${plugins.dir}/lib-selenium/src/java"/>
      <packageset dir="${plugins.dir}/microformats-reltag/src/java"/>
<<<<<<< HEAD
      <packageset dir="${plugins.dir}/parse-anth/src/java"/>
=======
      <packageset dir="${plugins.dir}/mimetype-filter/src/java"/>
>>>>>>> ec42cfbc
      <packageset dir="${plugins.dir}/parse-ext/src/java"/>
      <packageset dir="${plugins.dir}/parse-html/src/java"/>
      <packageset dir="${plugins.dir}/parse-js/src/java"/>
      <packageset dir="${plugins.dir}/parse-metatags/src/java"/>
      <packageset dir="${plugins.dir}/parse-swf/src/java"/>
      <packageset dir="${plugins.dir}/parse-tika/src/java"/>
      <packageset dir="${plugins.dir}/parse-zip/src/java"/>
      <packageset dir="${plugins.dir}/parsefilter-naivebayes/src/java"/>
      <packageset dir="${plugins.dir}/parsefilter-regex/src/java"/>
      <packageset dir="${plugins.dir}/protocol-file/src/java"/>
      <packageset dir="${plugins.dir}/protocol-ftp/src/java"/>
      <packageset dir="${plugins.dir}/protocol-htmlunit/src/java"/>
      <packageset dir="${plugins.dir}/protocol-http/src/java"/>
      <packageset dir="${plugins.dir}/protocol-httpclient/src/java"/>
      <packageset dir="${plugins.dir}/protocol-interactiveselenium/src/java"/>
      <packageset dir="${plugins.dir}/protocol-selenium/src/java"/>
      <packageset dir="${plugins.dir}/publish-rabbitmq/src/java"/>
      <packageset dir="${plugins.dir}/scoring-depth/src/java"/>
      <packageset dir="${plugins.dir}/scoring-link/src/java"/>
      <packageset dir="${plugins.dir}/scoring-opic/src/java"/>
      <packageset dir="${plugins.dir}/scoring-orphan/src/java"/>
      <packageset dir="${plugins.dir}/scoring-similarity/src/java"/>
      <packageset dir="${plugins.dir}/subcollection/src/java"/>
      <packageset dir="${plugins.dir}/tld/src/java"/>
      <packageset dir="${plugins.dir}/urlfilter-automaton/src/java"/>
      <packageset dir="${plugins.dir}/urlfilter-domain/src/java"/>
      <packageset dir="${plugins.dir}/urlfilter-domainblacklist/src/java"/>
      <packageset dir="${plugins.dir}/urlfilter-ignoreexempt/src/java"/>
      <packageset dir="${plugins.dir}/urlfilter-prefix/src/java"/>
      <packageset dir="${plugins.dir}/urlfilter-regex/src/java"/>
      <packageset dir="${plugins.dir}/urlfilter-suffix/src/java"/>
      <packageset dir="${plugins.dir}/urlfilter-validator/src/java"/>
      <packageset dir="${plugins.dir}/urlmeta/src/java"/>
      <packageset dir="${plugins.dir}/urlnormalizer-ajax/src/java"/>
      <packageset dir="${plugins.dir}/urlnormalizer-basic/src/java"/>
      <packageset dir="${plugins.dir}/urlnormalizer-host/src/java"/>
      <packageset dir="${plugins.dir}/urlnormalizer-pass/src/java"/>
      <packageset dir="${plugins.dir}/urlnormalizer-protocol/src/java"/>
      <packageset dir="${plugins.dir}/urlnormalizer-querystring/src/java"/>
      <packageset dir="${plugins.dir}/urlnormalizer-regex/src/java"/>
      <packageset dir="${plugins.dir}/urlnormalizer-slash/src/java"/>

      <link href="${javadoc.link.java}"/>
      <link href="${javadoc.link.hadoop}"/>
      <link href="${javadoc.link.lucene.core}"/>
      <link href="${javadoc.link.lucene.analyzers-common}"/>
      <link href="${javadoc.link.solr-solrj}"/>

      <classpath refid="classpath"/>
      <classpath>
        <fileset dir="${plugins.dir}" >
          <include name="**/*.jar"/>
        </fileset>
      </classpath>

      <group title="Core" packages="org.apache.nutch.*"/>
      <group title="Plugins API" packages="${plugins.api}"/>
      <group title="Protocol Plugins" packages="${plugins.protocol}"/>
      <group title="URL Filter Plugins" packages="${plugins.urlfilter}"/>
      <group title="URL Normalizer Plugins" packages="${plugins.urlnormalizer}"/>
      <group title="Scoring Plugins" packages="${plugins.scoring}"/>
      <group title="Parse Plugins" packages="${plugins.parse}"/>
      <group title="Parse Filter Plugins" packages="${plugins.parsefilter}"/>
      <group title="Publisher Plugins" packages="${plugins.publisher}"/>
      <group title="Indexing Filter Plugins" packages="${plugins.index}"/>
      <group title="Indexer Plugins" packages="${plugins.indexer}"/>
      <group title="Misc. Plugins" packages="${plugins.misc}"/>
    </javadoc>
    <jar jarfile="${maven-javadoc-jar}">
      <fileset dir="${release.dir}/javadoc" />
    </jar>

    <!-- build the sources artifact -->
    <jar jarfile="${maven-sources-jar}">
      <fileset dir="${src.dir}" />
    </jar>
  </target>

  <!-- ================================================================== -->
  <!-- Deploy to Apache Nexus                                             -->
  <!-- ================================================================== -->
  <!--                                                                    -->
  <!-- ================================================================== -->
  <target name="deploy" depends="release" description="--> deploy to Apache Nexus">

  <!-- generate a pom file -->
  <ivy:makepom ivyfile="${ivy.file}" pomfile="${basedir}/pom.xml" templatefile="ivy/mvn.template">
     <mapping conf="default" scope="compile"/>
     <mapping conf="runtime" scope="runtime"/>
  </ivy:makepom>

  <!-- sign and deploy the main artifact -->
  <artifact:mvn>
    <arg value="org.apache.maven.plugins:maven-gpg-plugin:1.5:sign-and-deploy-file" />
    <arg value="-Durl=${maven-repository-url}" />
    <arg value="-DrepositoryId=${maven-repository-id}" />
    <arg value="-DpomFile=pom.xml" />
    <arg value="-Dfile=${maven-jar}" />
    <arg value="-Papache-release" />
  </artifact:mvn>

  <!-- sign and deploy the sources artifact -->
  <artifact:mvn>
    <arg value="org.apache.maven.plugins:maven-gpg-plugin:1.5:sign-and-deploy-file" />
    <arg value="-Durl=${maven-repository-url}" />
    <arg value="-DrepositoryId=${maven-repository-id}" />
    <arg value="-DpomFile=pom.xml" />
    <arg value="-Dfile=${maven-sources-jar}" />
    <arg value="-Dclassifier=sources" />
    <arg value="-Papache-release" />
  </artifact:mvn>

  <!-- sign and deploy the javadoc artifact -->
  <artifact:mvn>
    <arg value="org.apache.maven.plugins:maven-gpg-plugin:1.5:sign-and-deploy-file" />
    <arg value="-Durl=${maven-repository-url}" />
    <arg value="-DrepositoryId=${maven-repository-id}" />
    <arg value="-DpomFile=pom.xml" />
    <arg value="-Dfile=${maven-javadoc-jar}" />
    <arg value="-Dclassifier=javadoc" />
    <arg value="-Papache-release" />
  </artifact:mvn>
  </target>

  <!-- ================================================================== -->
  <!-- Generate REST API Documentation with Miredot                       -->
  <!-- ================================================================== -->
  <target name="restdocs" description="--> generate REST API Documentation with Miredot">

    <!-- generate a pom file -->
    <ivy:makepom ivyfile="${ivy.file}" pomfile="${basedir}/pom.xml" templatefile="ivy/mvn.template">
      <mapping conf="default" scope="compile"/>
      <mapping conf="runtime" scope="runtime"/>
    </ivy:makepom>

    <!--artifact:dependencies pathId="dependency.classpath">
      <dependency groupId="log4j" artifactId="log4j" version="1.2.15" >
        <exclusion groupId="javax.jms" artifactId="jms" />
        <exclusion groupId="com.sun.jdmk" artifactId="jmxtools" />
        <exclusion groupId="com.sun.jmx" artifactId="jmxri" />
      </dependency>
    </artifact:dependencies-->

    <artifact:mvn>
      <arg value="test"/>
      <arg value="-e"/>
    </artifact:mvn>
  </target>

  <!-- ================================================================== -->
  <!-- Make job jar                                                       -->
  <!-- ================================================================== -->
  <!--                                                                    -->
  <!-- ================================================================== -->
  <target name="job" depends="compile" description="--> make nutch.job jar">
    <jar jarfile="${build.dir}/${final.name}.job">
      <!-- If the build.classes has the nutch config files because the jar
           command command has run, exclude them.  The conf directory has
           them.
      -->
      <zipfileset dir="${build.classes}"
                  excludes="nutch-default.xml,nutch-site.xml"/>
      <zipfileset dir="${conf.dir}" excludes="*.template,hadoop*.*"/>
      <zipfileset dir="${build.lib.dir}" prefix="lib"
                  includes="**/*.jar" excludes="hadoop-*.jar,slf4j*.jar,log4j*.jar"/>
      <zipfileset dir="${build.plugins}" prefix="classes/plugins"/>
    </jar>
  </target>

  <target name="runtime" depends="jar, job" description="--> default target for running Nutch">
    <mkdir dir="${runtime.dir}"/>
    <mkdir dir="${runtime.local}"/>
    <mkdir dir="${runtime.deploy}"/>
    <!-- deploy area -->
    <copy file="${build.dir}/${final.name}.job"
          todir="${runtime.deploy}"/>
    <copy todir="${runtime.deploy}/bin">
      <fileset dir="src/bin"/>
    </copy>
    <chmod perm="ugo+x" type="file">
        <fileset dir="${runtime.deploy}/bin"/>
    </chmod>
    <!-- local area -->
    <copy file="${build.dir}/${final.name}.jar"
          todir="${runtime.local}/lib"/>
    <copy todir="${runtime.local}/lib/native">
      <fileset dir="lib/native"/>
    </copy>
    <copy todir="${runtime.local}/conf">
      <fileset dir="${conf.dir}" excludes="*.template"/>
    </copy>
    <copy todir="${runtime.local}/bin">
      <fileset dir="src/bin"/>
    </copy>
    <chmod perm="ugo+x" type="file">
        <fileset dir="${runtime.local}/bin"/>
    </chmod>
    <copy todir="${runtime.local}/lib">
      <fileset dir="${build.dir}/lib"/>
    </copy>
    <copy todir="${runtime.local}/plugins">
      <fileset dir="${build.dir}/plugins"/>
    </copy>
    <copy todir="${runtime.local}/test">
      <fileset dir="${build.dir}/test"/>
    </copy>
  </target>

  <!-- ================================================================== -->
  <!-- Compile test code                                                  -->
  <!-- ================================================================== -->
  <target name="compile-core-test" depends="init, resolve-test, compile-core" description="--> compile test code">
    <javac
     encoding="${build.encoding}"
     srcdir="${test.src.dir}"
     includes="org/apache/nutch/**/*.java"
     destdir="${test.build.classes}"
     debug="${javac.debug}"
     optimize="${javac.optimize}"
     target="${javac.version}"
     source="${javac.version}"
     deprecation="${javac.deprecation}">
      <compilerarg value="-Xlint:-path"/>
      <classpath refid="test.classpath"/>
    </javac>
  </target>

  <!-- ================================================================== -->
  <!-- Run Nutch proxy                                                    -->
  <!-- ================================================================== -->

  <target name="proxy" depends="compile-core-test, job" description="--> run nutch proxy">
    <java classname="org.apache.nutch.tools.proxy.ProxyTestbed" fork="true">
      <classpath refid="test.classpath"/>
      <arg value="-fake"/>
<!--
      <arg value="-delay"/>
      <arg value="-200"/>
-->
      <jvmarg line="-Djavax.xml.parsers.DocumentBuilderFactory=com.sun.org.apache.xerces.internal.jaxp.DocumentBuilderFactoryImpl"/>
    </java>
  </target>

  <!-- ================================================================== -->
  <!-- Run Nutch benchmarking analysis                                    -->
  <!-- ================================================================== -->

  <target name="benchmark" description="--> run nutch benchmarking analysis">
    <java classname="org.apache.nutch.tools.Benchmark" fork="true">
      <classpath refid="test.classpath"/>
      <jvmarg line="-Xmx512m -Djavax.xml.parsers.DocumentBuilderFactory=com.sun.org.apache.xerces.internal.jaxp.DocumentBuilderFactoryImpl"/>
      <arg value="-maxPerHost"/>
      <arg value="10"/>
      <arg value="-seeds"/>
      <arg value="1"/>
      <arg value="-depth"/>
      <arg value="5"/>
    </java>
  </target>

  <!-- ================================================================== -->
  <!-- Run unit tests                                                     -->
  <!-- ================================================================== -->
  <target name="test" depends="test-core, test-plugins" description="--> run JUnit tests"/>

  <target name="test-core" depends="compile-core-test, job" description="--> run core JUnit tests only">

    <delete dir="${test.build.data}"/>
    <mkdir dir="${test.build.data}"/>
    <!--
     copy resources needed in junit tests
    -->
    <copy todir="${test.build.data}">
      <fileset dir="src/testresources" includes="**/*"/>
    </copy>

    <copy file="${test.src.dir}/log4j.properties"
          todir="${test.build.classes}"/>

    <copy file="${test.src.dir}/crawl-tests.xml"
        todir="${test.build.classes}"/>

    <copy file="${test.src.dir}/domain-urlfilter.txt"
        todir="${test.build.classes}"/>

    <copy file="${test.src.dir}/filter-all.txt"
        todir="${test.build.classes}"/>

    <junit printsummary="yes" haltonfailure="no" fork="yes" dir="${basedir}"
      errorProperty="tests.failed" failureProperty="tests.failed" maxmemory="1000m">
      <sysproperty key="test.build.data" value="${test.build.data}"/>
      <sysproperty key="test.src.dir" value="${test.src.dir}"/>
      <sysproperty key="javax.xml.parsers.DocumentBuilderFactory" value="com.sun.org.apache.xerces.internal.jaxp.DocumentBuilderFactoryImpl"/>
      <classpath refid="test.classpath"/>
      <formatter type="${test.junit.output.format}" />
      <batchtest todir="${test.build.dir}" unless="testcase">
        <fileset dir="${test.src.dir}"
                 includes="**/Test*.java" excludes="**/${test.exclude}.java" />
      </batchtest>
      <batchtest todir="${test.build.dir}" if="testcase">
        <fileset dir="${test.src.dir}" includes="**/${testcase}.java"/>
      </batchtest>
    </junit>

    <fail if="tests.failed">Tests failed!</fail>

  </target>

  <target name="test-plugins" depends="resolve-test, compile" description="--> run plugin JUnit tests only">
    <ant dir="src/plugin" target="test" inheritAll="false"/>
  </target>

  <target name="test-plugin" depends="resolve-test, compile" description="--> run a single plugin's JUnit tests">
    <ant dir="src/plugin" target="test-single" inheritAll="false"/>
  </target>

  <target name="nightly" depends="test, tar-src, zip-src" description="--> run the nightly target build">
  </target>

  <!-- ================================================================== -->
  <!-- Ivy targets                                                        -->
  <!-- ================================================================== -->

  <!-- target: resolve  ================================================= -->
  <target name="resolve-default" depends="clean-default-lib" description="--> resolve and retrieve dependencies with ivy">
    <ivy:resolve file="${ivy.file}" conf="default" log="download-only"/>
    <ivy:retrieve pattern="${build.lib.dir}/[artifact]-[revision].[ext]" symlink="false" log="quiet"/>
    <antcall target="copy-libs"/>
  </target>

  <target name="resolve-test" depends="clean-test-lib, init" description="--> resolve and retrieve dependencies with ivy">
    <ivy:resolve file="${ivy.file}" conf="test" log="download-only"/>
    <ivy:retrieve pattern="${test.build.lib.dir}/[artifact]-[revision].[ext]" symlink="false" log="quiet"/>
    <antcall target="copy-libs"/>
  </target>

  <target name="copy-libs" description="--> copy the libs in lib, which are not ivy enabled">
    <!-- copy the libs in lib, which are not ivy enabled-->
    <copy todir="${build.lib.dir}/" failonerror="false">
      <fileset dir="${lib.dir}" includes="**/*.jar"/>
    </copy>
  </target>

  <!-- target: publish-local  =========================================== -->
  <target name="publish-local" depends="jar" description="--> publish this project in the local ivy repository">
    <ivy:publish artifactspattern="${build.dir}/[artifact]-${version}.[ext]"
                    resolver="local"
                    pubrevision="${version}"
          pubdate="${now}"
                    status="integration"
              forcedeliver="true"
              overwrite="true"
        />
    <echo message="project ${ant.project.name} published locally with version ${version}" />
  </target>

  <!-- target: report  ================================================== -->
  <target name="report" depends="resolve-test" description="--> generates a report of dependencies">
    <ivy:report todir="${build.dir}"/>
  </target>

  <!-- target: ivy-init  ================================================ -->
  <target name="ivy-init" depends="ivy-probe-antlib, ivy-init-antlib" description="--> initialise Ivy settings">
    <ivy:settings file="${ivy.dir}/ivysettings.xml" />
  </target>

  <!-- target: ivy-probe-antlib  ======================================== -->
  <target name="ivy-probe-antlib" description="--> probe the antlib library">
    <condition property="ivy.found">
      <typefound uri="antlib:org.apache.ivy.ant" name="cleancache" />
    </condition>
  </target>

  <!-- target: ivy-download  ============================================ -->
  <target name="ivy-download" description="--> download ivy">
    <available file="${ivy.jar}" property="ivy.jar.found"/>
    <antcall target="ivy-download-unchecked"/>
  </target>

  <!-- target: ivy-download-unchecked  ================================== -->
  <target name="ivy-download-unchecked" unless="ivy.jar.found" description="--> fetch any ivy file">
    <get src="${ivy.repo.url}" dest="${ivy.jar}" usetimestamp="true" />
  </target>

  <!-- target: ivy-init-antlib  ========================================= -->
  <target name="ivy-init-antlib" depends="ivy-download" unless="ivy.found" description="--> attempt to use Ivy with Antlib">
    <typedef uri="antlib:org.apache.ivy.ant" onerror="fail" loaderRef="ivyLoader">
      <classpath>
        <pathelement location="${ivy.jar}" />
      </classpath>
    </typedef>
    <fail>
      <condition>
        <not>
          <typefound uri="antlib:org.apache.ivy.ant" name="cleancache" />
        </not>
      </condition>
      You need Apache Ivy 2.0 or later from http://ant.apache.org/
      It could not be loaded from ${ivy.repo.url}
    </fail>
  </target>

  <!-- ================================================================== -->
  <!-- Documentation                                                      -->
  <!-- ================================================================== -->
  <target name="javadoc" depends="compile" description="--> generate Javadoc">
    <fail message="Unsupported Java version: ${java.version}. Javadoc requires Java version 7u25 or greater. See https://issues.apache.org/jira/browse/NUTCH-1590">
      <condition>
        <or>
          <matches string="${java.version}" pattern="1.7.0_2[01234].+" casesensitive="false" />
          <matches string="${java.version}" pattern="1.7.0_1.+" casesensitive="false" />
          <equals arg1="${ant.java.version}" arg2="1.6" />
          <equals arg1="${ant.java.version}" arg2="1.5" />
        </or>
      </condition>
    </fail>
    <mkdir dir="${build.javadoc}"/>
    <javadoc
      overview="${src.dir}/overview.html"
      destdir="${build.javadoc}"
      author="true"
      version="true"
      use="true"
      windowtitle="${name} ${version} API"
      doctitle="${name} ${version} API"
      bottom="Copyright &amp;copy; ${year} The Apache Software Foundation"
      >
      <arg value="${javadoc.proxy.host}"/>
      <arg value="${javadoc.proxy.port}"/>

      <packageset dir="${src.dir}"/>
<<<<<<< HEAD
      <packageset dir="${plugins.dir}/anthelion/src/java"/>
=======
      <packageset dir="${plugins.dir}/any23/src/java/" />
>>>>>>> ec42cfbc
      <packageset dir="${plugins.dir}/creativecommons/src/java"/>
      <packageset dir="${plugins.dir}/feed/src/java"/>
      <packageset dir="${plugins.dir}/headings/src/java"/>
      <packageset dir="${plugins.dir}/index-anchor/src/java"/>
      <packageset dir="${plugins.dir}/index-basic/src/java"/>
      <packageset dir="${plugins.dir}/index-geoip/src/java"/>
      <packageset dir="${plugins.dir}/index-jexl-filter/src/java"/>
      <packageset dir="${plugins.dir}/index-links/src/java"/>
      <packageset dir="${plugins.dir}/index-metadata/src/java"/>
      <packageset dir="${plugins.dir}/index-more/src/java"/>
      <packageset dir="${plugins.dir}/index-replace/src/java"/>
      <packageset dir="${plugins.dir}/index-static/src/java"/>
      <packageset dir="${plugins.dir}/indexer-cloudsearch/src/java/" />
      <packageset dir="${plugins.dir}/indexer-dummy/src/java"/>
      <packageset dir="${plugins.dir}/indexer-elastic-rest/src/java/"/>
      <packageset dir="${plugins.dir}/indexer-elastic/src/java/" />
      <packageset dir="${plugins.dir}/indexer-rabbit/src/java"/>
      <packageset dir="${plugins.dir}/indexer-solr/src/java"/>
      <packageset dir="${plugins.dir}/language-identifier/src/java"/>
      <packageset dir="${plugins.dir}/lib-htmlunit/src/java"/>
      <packageset dir="${plugins.dir}/lib-http/src/java"/>
      <packageset dir="${plugins.dir}/lib-regex-filter/src/java"/>
      <packageset dir="${plugins.dir}/lib-selenium/src/java"/>
      <packageset dir="${plugins.dir}/microformats-reltag/src/java"/>
<<<<<<< HEAD
      <packageset dir="${plugins.dir}/parse-anth/src/java"/>
=======
      <packageset dir="${plugins.dir}/mimetype-filter/src/java"/>
>>>>>>> ec42cfbc
      <packageset dir="${plugins.dir}/parse-ext/src/java"/>
      <packageset dir="${plugins.dir}/parse-html/src/java"/>
      <packageset dir="${plugins.dir}/parse-js/src/java"/>
      <packageset dir="${plugins.dir}/parse-metatags/src/java"/>
      <packageset dir="${plugins.dir}/parse-swf/src/java"/>
      <packageset dir="${plugins.dir}/parse-tika/src/java"/>
      <packageset dir="${plugins.dir}/parse-zip/src/java"/>
      <packageset dir="${plugins.dir}/parsefilter-naivebayes/src/java"/>
      <packageset dir="${plugins.dir}/parsefilter-regex/src/java"/>
      <packageset dir="${plugins.dir}/protocol-file/src/java"/>
      <packageset dir="${plugins.dir}/protocol-ftp/src/java"/>
      <packageset dir="${plugins.dir}/protocol-htmlunit/src/java"/>
      <packageset dir="${plugins.dir}/protocol-http/src/java"/>
      <packageset dir="${plugins.dir}/protocol-httpclient/src/java"/>
      <packageset dir="${plugins.dir}/protocol-interactiveselenium/src/java"/>
      <packageset dir="${plugins.dir}/protocol-selenium/src/java"/>
      <packageset dir="${plugins.dir}/publish-rabbitmq/src/java"/>
      <packageset dir="${plugins.dir}/scoring-depth/src/java"/>
      <packageset dir="${plugins.dir}/scoring-link/src/java"/>
      <packageset dir="${plugins.dir}/scoring-opic/src/java"/>
      <packageset dir="${plugins.dir}/scoring-orphan/src/java"/>
      <packageset dir="${plugins.dir}/scoring-similarity/src/java"/>
      <packageset dir="${plugins.dir}/subcollection/src/java"/>
      <packageset dir="${plugins.dir}/tld/src/java"/>
      <packageset dir="${plugins.dir}/urlfilter-automaton/src/java"/>
      <packageset dir="${plugins.dir}/urlfilter-domain/src/java"/>
      <packageset dir="${plugins.dir}/urlfilter-domainblacklist/src/java"/>
      <packageset dir="${plugins.dir}/urlfilter-ignoreexempt/src/java"/>
      <packageset dir="${plugins.dir}/urlfilter-prefix/src/java"/>
      <packageset dir="${plugins.dir}/urlfilter-regex/src/java"/>
      <packageset dir="${plugins.dir}/urlfilter-suffix/src/java"/>
      <packageset dir="${plugins.dir}/urlfilter-validator/src/java"/>
      <packageset dir="${plugins.dir}/urlmeta/src/java"/>
      <packageset dir="${plugins.dir}/urlnormalizer-ajax/src/java"/>
      <packageset dir="${plugins.dir}/urlnormalizer-basic/src/java"/>
      <packageset dir="${plugins.dir}/urlnormalizer-host/src/java"/>
      <packageset dir="${plugins.dir}/urlnormalizer-pass/src/java"/>
      <packageset dir="${plugins.dir}/urlnormalizer-protocol/src/java"/>
      <packageset dir="${plugins.dir}/urlnormalizer-querystring/src/java"/>
      <packageset dir="${plugins.dir}/urlnormalizer-regex/src/java"/>
      <packageset dir="${plugins.dir}/urlnormalizer-slash/src/java"/>

      <link href="${javadoc.link.java}"/>
      <link href="${javadoc.link.hadoop}"/>
      <link href="${javadoc.link.lucene.core}"/>
      <link href="${javadoc.link.lucene.analyzers-common}"/>
      <link href="${javadoc.link.solr-solrj}"/>

      <classpath refid="classpath"/>
      <classpath>
        <fileset dir="${plugins.dir}" >
          <include name="**/*.jar"/>
        </fileset>
      </classpath>

      <group title="Core" packages="org.apache.nutch.*"/>
      <group title="Plugins API" packages="${plugins.api}"/>
      <group title="Protocol Plugins" packages="${plugins.protocol}"/>
      <group title="URL Filter Plugins" packages="${plugins.urlfilter}"/>
      <group title="URL Normalizer Plugins" packages="${plugins.urlnormalizer}"/>
      <group title="Scoring Plugins" packages="${plugins.scoring}"/>
      <group title="Parse Plugins" packages="${plugins.parse}"/>
      <group title="Parse Filter Plugins" packages="${plugins.parsefilter}"/>
      <group title="Publisher Plugins" packages="${plugins.publisher}"/>
      <group title="Indexing Filter Plugins" packages="${plugins.index}"/>
      <group title="Indexer Plugins" packages="${plugins.indexer}"/>
      <group title="Misc. Plugins" packages="${plugins.misc}"/>
    </javadoc>
    <!-- Copy the plugin.dtd file to the plugin doc-files dir -->
    <copy file="${plugins.dir}/plugin.dtd"
          todir="${build.javadoc}/org/apache/nutch/plugin/doc-files"/>
  </target>

  <target name="default-doc" description="--> generate default Nutch documentation">
    <style basedir="${conf.dir}" destdir="${docs.dir}"
           includes="nutch-default.xml" style="conf/nutch-conf.xsl"/>
  </target>

    <!-- ================================================================== -->
  <!-- D I S T R I B U T I O N                                            -->
  <!-- ================================================================== -->
  <!--                                                                    -->
  <!-- ================================================================== -->
  <target name="package-src" depends="runtime, javadoc" description="--> generate source distribution package">
    <mkdir dir="${dist.dir}"/>
    <mkdir dir="${src.dist.version.dir}"/>
    <mkdir dir="${src.dist.version.dir}/lib"/>
    <mkdir dir="${src.dist.version.dir}/docs"/>
    <mkdir dir="${src.dist.version.dir}/docs/api"/>
    <mkdir dir="${src.dist.version.dir}/ivy"/>

    <copy todir="${src.dist.version.dir}/lib" includeEmptyDirs="false">
      <fileset dir="lib"/>
    </copy>

    <copy todir="${src.dist.version.dir}/conf">
      <fileset dir="${conf.dir}" excludes="**/*.template"/>
    </copy>

    <copy todir="${src.dist.version.dir}/docs/api">
      <fileset dir="${build.javadoc}"/>
    </copy>

    <copy todir="${src.dist.version.dir}">
      <fileset dir=".">
        <include name="*.txt" />
        <!--<include name="KEYS" />-->
      </fileset>
    </copy>

    <copy todir="${src.dist.version.dir}/src" includeEmptyDirs="true">
      <fileset dir="src"/>
    </copy>

    <copy todir="${src.dist.version.dir}/ivy" includeEmptyDirs="true">
      <fileset dir="ivy"/>
    </copy>

    <copy todir="${src.dist.version.dir}/" file="build.xml"/>
    <copy todir="${src.dist.version.dir}/" file="default.properties"/>

  </target>

 <target name="package-bin" depends="runtime, javadoc" description="--> generate binary distribution package">
    <mkdir dir="${dist.dir}"/>
    <mkdir dir="${bin.dist.version.dir}"/>
    <mkdir dir="${bin.dist.version.dir}/lib"/>
    <mkdir dir="${bin.dist.version.dir}/bin"/>
    <mkdir dir="${bin.dist.version.dir}/conf"/>
    <mkdir dir="${bin.dist.version.dir}/docs"/>
    <mkdir dir="${bin.dist.version.dir}/docs/api"/>
    <mkdir dir="${bin.dist.version.dir}/plugins"/>

    <copy todir="${bin.dist.version.dir}/lib" includeEmptyDirs="false">
      <fileset dir="runtime/local/lib"/>
    </copy>

    <copy todir="${bin.dist.version.dir}/bin">
      <fileset dir="runtime/local/bin"/>
    </copy>

    <chmod perm="ugo+x" type="file">
        <fileset dir="${bin.dist.version.dir}/bin"/>
    </chmod>

    <copy todir="${bin.dist.version.dir}/conf">
      <fileset dir="runtime/local/conf" excludes="**/*.template"/>
    </copy>

    <copy todir="${bin.dist.version.dir}/docs/api">
      <fileset dir="${build.javadoc}"/>
    </copy>

    <copy todir="${bin.dist.version.dir}">
      <fileset dir=".">
        <include name="*.txt" />
      </fileset>
    </copy>

    <copy todir="${bin.dist.version.dir}/plugins" includeEmptyDirs="true">
      <fileset dir="runtime/local/plugins"/>
    </copy>

  </target>

  <!-- ================================================================== -->
  <!-- Make src release tarball                                               -->
  <!-- ================================================================== -->
  <target name="tar-src" depends="package-src" description="--> generate src.tar.gz distribution package">
    <tar compression="gzip" longfile="gnu"
      destfile="${src.dist.version.dir}.tar.gz">
      <tarfileset dir="${src.dist.version.dir}" mode="664" prefix="${final.name}">
        <exclude name="src/bin/*" />
        <include name="**" />
      </tarfileset>
      <tarfileset dir="${src.dist.version.dir}" mode="755" prefix="${final.name}">
        <include name="src/bin/*" />
      </tarfileset>
    </tar>
  </target>

  <!-- ================================================================== -->
  <!-- Make bin release tarball                                               -->
  <!-- ================================================================== -->
  <target name="tar-bin" depends="package-bin" description="--> generate bin.tar.gz distribution package">
    <tar compression="gzip" longfile="gnu"
      destfile="${bin.dist.version.dir}.tar.gz">
      <tarfileset dir="${bin.dist.version.dir}" mode="664" prefix="${final.name}">
        <exclude name="bin/*" />
        <include name="**" />
      </tarfileset>
      <tarfileset dir="${bin.dist.version.dir}" mode="755" prefix="${final.name}">
        <include name="bin/*" />
      </tarfileset>
    </tar>
  </target>

  <!-- ================================================================== -->
  <!-- Make src release zip                                               -->
  <!-- ================================================================== -->
  <target name="zip-src" depends="package-src" description="--> generate src.zip distribution package">
   <zip compress="true" casesensitive="yes"
     destfile="${src.dist.version.dir}.zip">
   <zipfileset dir="${src.dist.version.dir}" filemode="664" prefix="${final.name}">
       <exclude name="src/bin/*" />
       <include name="**" />
   </zipfileset>
   <zipfileset dir="${src.dist.version.dir}" filemode="755" prefix="${final.name}">
       <include name="src/bin/*" />
   </zipfileset>
   </zip>
  </target>

  <!-- ================================================================== -->
  <!-- Make bin release zip                                               -->
  <!-- ================================================================== -->
  <target name="zip-bin" depends="package-bin" description="--> generate bin.zip distribution package">
   <zip compress="true" casesensitive="yes"
     destfile="${bin.dist.version.dir}.zip">
   <zipfileset dir="${bin.dist.version.dir}" filemode="664" prefix="${final.name}">
       <exclude name="bin/*" />
       <include name="**" />
   </zipfileset>
   <zipfileset dir="${bin.dist.version.dir}" filemode="755" prefix="${final.name}">
       <include name="bin/*" />
   </zipfileset>
   </zip>
  </target>

  <!-- ================================================================== -->
  <!-- Clean.  Delete the build files, and their directories              -->
  <!-- ================================================================== -->

  <!-- target: clean  =================================================== -->
  <target name="clean" depends="clean-build, clean-lib, clean-dist, clean-runtime" description="--> clean the project" />

  <!-- target: clean-eclipse ============================================ -->
  <target name="clean-eclipse" depends="clean-build, clean-lib, clean-dist" description="--> cleans the eclipse project"/>

  <!-- target: clean-local  ============================================= -->
  <target name="clean-local" depends=""
                description="--> cleans the local repository for the current module">
    <delete dir="${ivy.local.default.root}/${ivy.organisation}/${ivy.module}"/>
  </target>

  <!-- target: clean-lib  =============================================== -->
  <target name="clean-lib" depends="clean-default-lib, clean-test-lib"
          description="--> clean the project libraries directories (dependencies: default + test)">
  </target>
  <!-- target: clean-default-lib  =============================================== -->
  <target name="clean-default-lib" description="--> clean the project libraries directory (dependencies)">
   <delete includeemptydirs="true" dir="${build.lib.dir}"/>
  </target>
  <!-- target: clean-test-lib  =============================================== -->
  <target name="clean-test-lib" description="--> clean the project test libraries directory (dependencies)">
    <delete includeemptydirs="true" dir="${test.build.lib.dir}"/>
  </target>

  <!-- target: clean-build  ============================================= -->
  <target name="clean-build" description="--> clean the project built files">
    <delete includeemptydirs="true" dir="${build.dir}"/>
  </target>

  <!-- target: clean-dist   ============================================= -->
  <target name="clean-dist" description="--> clean the project dist files">
    <delete includeemptydirs="true" dir="${dist.dir}"/>
  </target>

  <!-- target: clean-cache  ============================================= -->
  <target name="clean-cache" depends=""
                        description="--> delete ivy cache">
    <ivy:cleancache />
  </target>

  <target name="clean-runtime" description="--> clean the project runtime area">
    <delete includeemptydirs="true" dir="${runtime.dir}"/>
  </target>

  <!-- ================================================================== -->
  <!-- RAT targets                                                        -->
  <!-- ================================================================== -->
  <target name="rat-sources-typedef" description="--> run RAT antlib task">
    <typedef resource="org/apache/rat/anttasks/antlib.xml" >
      <classpath>
        <fileset dir="." includes="rat*.jar"/>
      </classpath>
    </typedef>
  </target>

  <target name="rat-sources" depends="rat-sources-typedef"
    description="--> runs RAT tasks over src/java">
    <rat:report xmlns:rat="antlib:org.apache.rat.anttasks">
      <fileset dir="src">
        <include name="java/**/*"/>
        <include name="plugin/**/src/**/*"/>
      </fileset>
    </rat:report>
  </target>

  <!-- ================================================================== -->
  <!-- SONAR targets                                                      -->
  <!-- ================================================================== -->

  <!-- Define the Sonar task if this hasn't been done in a common script -->
  <taskdef uri="antlib:org.sonar.ant" resource="org/sonar/ant/antlib.xml">
    <classpath path="${ant.library.dir}"/>
    <classpath path="${mysql.library.dir}"/>
  </taskdef>

  <!-- Add the target -->
  <target name="sonar" description="--> run SONAR analysis">

    <!-- list of mandatory source directories (required) -->
    <property name="sonar.sources" value="${src.dir}"/>

    <!-- list of properties (optional) -->
    <property name="sonar.projectName" value="Nutch Trunk 1.4 Sonar Analysis" />
    <property name="sonar.binaries" value="${build.dir}/classes" />
    <property name="sonar.binaries" value="${build.dir}/plugins" />
    <property name="sonar.tests" value="${test.src.dir}" />

    <sonar:sonar workDir="${base.dir}" key="org.apache.nutch:trunk"
     version="1.4-SNAPSHOT" xmlns:sonar="antlib:org.sonar.ant"/>
  </target>


  <!-- ================================================================== -->
  <!-- Eclipse targets                                                    -->
  <!-- ================================================================== -->

  <!-- classpath for generating eclipse project -->
  <path id="eclipse.classpath">
    <fileset dir="${build.lib.dir}">
      <include name="*.jar" />
      <exclude name="ant-eclipse-1.0-jvm1.2.jar" />
    </fileset>
    <fileset dir="${build.plugins}">
      <include name="**/*.jar" />
    </fileset>
    <fileset dir="${test.build.lib.dir}">
      <include name="*.jar" />
    </fileset>
  </path>

  <!-- target: ant-eclipse-download   =================================== -->
  <target name="ant-eclipse-download" description="--> downloads the ant-eclipse binary.">
    <get src="http://downloads.sourceforge.net/project/ant-eclipse/ant-eclipse/1.0/ant-eclipse-1.0.bin.tar.bz2"
         dest="${build.dir}/ant-eclipse-1.0.bin.tar.bz2" usetimestamp="false" />

    <untar src="${build.dir}/ant-eclipse-1.0.bin.tar.bz2"
           dest="${build.dir}" compression="bzip2">
      <patternset>
        <include name="lib/ant-eclipse-1.0-jvm1.2.jar"/>
      </patternset>
    </untar>

    <delete file="${build.dir}/ant-eclipse-1.0.bin.tar.bz2" />
  </target>

  <!-- target: eclipse   ================================================ -->
  <target name="eclipse"
          depends="clean-eclipse,init,resolve-test,job,ant-eclipse-download"
          description="--> create eclipse project files">

    <pathconvert property="eclipse.project">
      <path path="${basedir}"/>
      <regexpmapper from="^.*/([^/]+)$$" to="\1" handledirsep="yes"/>
    </pathconvert>

    <taskdef name="eclipse"
             classname="prantl.ant.eclipse.EclipseTask"
             classpath="${build.dir}/lib/ant-eclipse-1.0-jvm1.2.jar" />
    <eclipse updatealways="true">
      <project name="${eclipse.project}" />
      <classpath>
        <library path="${conf.dir}" exported="false" />
        <library path="${basedir}/src/bin" exported="false" />
        <library pathref="eclipse.classpath" exported="false" />

        <source path="${basedir}/src/java/" />
        <source path="${basedir}/src/test/" output="build/test/classes" />
<<<<<<< HEAD
       
        <source path="${plugins.dir}/anthelion/src/java/" /> 
=======

        <source path="${plugins.dir}/any23/src/java/" />
        <source path="${plugins.dir}/any23/src/test/" />
>>>>>>> ec42cfbc
        <source path="${plugins.dir}/creativecommons/src/java/" />
        <source path="${plugins.dir}/creativecommons/src/test/" />
        <source path="${plugins.dir}/feed/src/java/" />
        <source path="${plugins.dir}/feed/src/test/" />
        <source path="${plugins.dir}/headings/src/java/" />
        <source path="${plugins.dir}/index-anchor/src/java/" />
        <source path="${plugins.dir}/index-anchor/src/test/" />
        <source path="${plugins.dir}/index-basic/src/java/" />
        <source path="${plugins.dir}/index-basic/src/test/" />
        <source path="${plugins.dir}/index-geoip/src/java/" />
        <source path="${plugins.dir}/index-jexl-filter/src/java/" />
        <source path="${plugins.dir}/index-jexl-filter/src/test/" />
        <source path="${plugins.dir}/index-links/src/java/" />
        <source path="${plugins.dir}/index-links/src/test/" />
        <source path="${plugins.dir}/index-metadata/src/java/" />
        <source path="${plugins.dir}/index-more/src/java/" />
        <source path="${plugins.dir}/index-more/src/test/" />
        <source path="${plugins.dir}/index-replace/src/java/" />
        <source path="${plugins.dir}/index-replace/src/test/" />
        <source path="${plugins.dir}/index-static/src/java/" />
        <source path="${plugins.dir}/index-static/src/test/" />
        <source path="${plugins.dir}/indexer-cloudsearch/src/java/" />
        <source path="${plugins.dir}/indexer-dummy/src/java/" />
        <source path="${plugins.dir}/indexer-elastic-rest/src/java/"/>
        <source path="${plugins.dir}/indexer-elastic/src/java/" />
        <source path="${plugins.dir}/indexer-elastic/src/test/" />
        <source path="${plugins.dir}/indexer-rabbit/src/java/" />
        <source path="${plugins.dir}/indexer-solr/src/java/" />
        <source path="${plugins.dir}/language-identifier/src/java/" />
        <source path="${plugins.dir}/language-identifier/src/test/" />
        <source path="${plugins.dir}/lib-htmlunit/src/java/" />
        <source path="${plugins.dir}/lib-http/src/java/" />
        <source path="${plugins.dir}/lib-http/src/test/" />
        <source path="${plugins.dir}/lib-regex-filter/src/java/" />
        <source path="${plugins.dir}/lib-regex-filter/src/test/" />
        <source path="${plugins.dir}/lib-selenium/src/java/" />
        <source path="${plugins.dir}/microformats-reltag/src/java/" />
<<<<<<< HEAD
        <source path="${plugins.dir}/parse-anth/src/java/" />
        <source path="${plugins.dir}/parse-anth/src/test/" />
=======
        <source path="${plugins.dir}/mimetype-filter/src/java/" />
        <source path="${plugins.dir}/mimetype-filter/src/test/" />
>>>>>>> ec42cfbc
        <source path="${plugins.dir}/parse-ext/src/java/" />
        <source path="${plugins.dir}/parse-ext/src/test/" />
        <source path="${plugins.dir}/parse-html/src/java/" />
        <source path="${plugins.dir}/parse-html/src/test/" />
        <source path="${plugins.dir}/parse-js/src/java/" />
        <source path="${plugins.dir}/parse-metatags/src/java/" />
        <source path="${plugins.dir}/parse-metatags/src/test/" />
        <source path="${plugins.dir}/parse-swf/src/java/" />
        <source path="${plugins.dir}/parse-swf/src/test/" />
        <source path="${plugins.dir}/parse-tika/src/java/" />
        <source path="${plugins.dir}/parse-tika/src/test/" />
        <source path="${plugins.dir}/parse-zip/src/java/" />
        <source path="${plugins.dir}/parse-zip/src/test/" />
        <source path="${plugins.dir}/parsefilter-naivebayes/src/java/" />
        <source path="${plugins.dir}/parsefilter-regex/src/java/" />
        <source path="${plugins.dir}/parsefilter-regex/src/test/" />
        <source path="${plugins.dir}/protocol-file/src/java/" />
        <source path="${plugins.dir}/protocol-file/src/test/" />
        <source path="${plugins.dir}/protocol-ftp/src/java/" />
        <source path="${plugins.dir}/protocol-htmlunit/src/java/" />
        <source path="${plugins.dir}/protocol-http/src/java/" />
        <source path="${plugins.dir}/protocol-http/src/test/" />
        <source path="${plugins.dir}/protocol-httpclient/src/java/" />
        <source path="${plugins.dir}/protocol-httpclient/src/test/" />
        <source path="${plugins.dir}/protocol-interactiveselenium/src/java/" />
        <source path="${plugins.dir}/protocol-selenium/src/java"/>
        <source path="${plugins.dir}/publish-rabbitmq/src/java"/>
        <source path="${plugins.dir}/scoring-depth/src/java/" />
        <source path="${plugins.dir}/scoring-link/src/java/" />
        <source path="${plugins.dir}/scoring-opic/src/java/" />
        <source path="${plugins.dir}/scoring-orphan/src/java"/>
        <source path="${plugins.dir}/scoring-orphan/src/test"/>
        <source path="${plugins.dir}/scoring-similarity/src/java/" />
        <source path="${plugins.dir}/subcollection/src/java/" />
        <source path="${plugins.dir}/subcollection/src/test/" />
        <source path="${plugins.dir}/tld/src/java/" />
        <source path="${plugins.dir}/urlfilter-automaton/src/java/" />
        <source path="${plugins.dir}/urlfilter-automaton/src/test/" />
        <source path="${plugins.dir}/urlfilter-domain/src/java/" />
        <source path="${plugins.dir}/urlfilter-domain/src/test/" />
        <source path="${plugins.dir}/urlfilter-domainblacklist/src/java/" />
        <source path="${plugins.dir}/urlfilter-domainblacklist/src/test/" />
        <source path="${plugins.dir}/urlfilter-ignoreexempt/src/java/" />
        <source path="${plugins.dir}/urlfilter-prefix/src/java/" />
        <source path="${plugins.dir}/urlfilter-prefix/src/test/" />
        <source path="${plugins.dir}/urlfilter-regex/src/java/" />
        <source path="${plugins.dir}/urlfilter-regex/src/test/" />
        <source path="${plugins.dir}/urlfilter-suffix/src/java/" />
        <source path="${plugins.dir}/urlfilter-suffix/src/test/" />
        <source path="${plugins.dir}/urlfilter-validator/src/java/" />
        <source path="${plugins.dir}/urlfilter-validator/src/test/" />
        <source path="${plugins.dir}/urlmeta/src/java/" />
        <source path="${plugins.dir}/urlnormalizer-ajax/src/java/" />
        <source path="${plugins.dir}/urlnormalizer-ajax/src/test/" />
        <source path="${plugins.dir}/urlnormalizer-basic/src/java/" />
        <source path="${plugins.dir}/urlnormalizer-basic/src/test/" />
        <source path="${plugins.dir}/urlnormalizer-host/src/java/" />
        <source path="${plugins.dir}/urlnormalizer-host/src/test/" />
        <source path="${plugins.dir}/urlnormalizer-pass/src/java/" />
        <source path="${plugins.dir}/urlnormalizer-pass/src/test/" />
        <source path="${plugins.dir}/urlnormalizer-protocol/src/java/" />
        <source path="${plugins.dir}/urlnormalizer-protocol/src/test/" />
        <source path="${plugins.dir}/urlnormalizer-querystring/src/java/" />
        <source path="${plugins.dir}/urlnormalizer-querystring/src/test/" />
        <source path="${plugins.dir}/urlnormalizer-regex/src/java/" />
        <source path="${plugins.dir}/urlnormalizer-regex/src/test/" />
        <source path="${plugins.dir}/urlnormalizer-slash/src/java/" />
        <source path="${plugins.dir}/urlnormalizer-slash/src/test/" />

        <output path="${build.classes}" />
      </classpath>
    </eclipse>
  </target>

</project><|MERGE_RESOLUTION|>--- conflicted
+++ resolved
@@ -173,11 +173,8 @@
       <arg value="${javadoc.proxy.port}"/>
 
       <packageset dir="${src.dir}"/>
-<<<<<<< HEAD
       <packageset dir="${plugins.dir}/anthelion/src/java"/>
-=======
       <packageset dir="${plugins.dir}/any23/src/java/" />
->>>>>>> ec42cfbc
       <packageset dir="${plugins.dir}/creativecommons/src/java"/>
       <packageset dir="${plugins.dir}/feed/src/java"/>
       <packageset dir="${plugins.dir}/headings/src/java"/>
@@ -202,11 +199,8 @@
       <packageset dir="${plugins.dir}/lib-regex-filter/src/java"/>
       <packageset dir="${plugins.dir}/lib-selenium/src/java"/>
       <packageset dir="${plugins.dir}/microformats-reltag/src/java"/>
-<<<<<<< HEAD
+      <packageset dir="${plugins.dir}/mimetype-filter/src/java"/>
       <packageset dir="${plugins.dir}/parse-anth/src/java"/>
-=======
-      <packageset dir="${plugins.dir}/mimetype-filter/src/java"/>
->>>>>>> ec42cfbc
       <packageset dir="${plugins.dir}/parse-ext/src/java"/>
       <packageset dir="${plugins.dir}/parse-html/src/java"/>
       <packageset dir="${plugins.dir}/parse-js/src/java"/>
@@ -638,11 +632,8 @@
       <arg value="${javadoc.proxy.port}"/>
 
       <packageset dir="${src.dir}"/>
-<<<<<<< HEAD
       <packageset dir="${plugins.dir}/anthelion/src/java"/>
-=======
       <packageset dir="${plugins.dir}/any23/src/java/" />
->>>>>>> ec42cfbc
       <packageset dir="${plugins.dir}/creativecommons/src/java"/>
       <packageset dir="${plugins.dir}/feed/src/java"/>
       <packageset dir="${plugins.dir}/headings/src/java"/>
@@ -667,11 +658,8 @@
       <packageset dir="${plugins.dir}/lib-regex-filter/src/java"/>
       <packageset dir="${plugins.dir}/lib-selenium/src/java"/>
       <packageset dir="${plugins.dir}/microformats-reltag/src/java"/>
-<<<<<<< HEAD
+      <packageset dir="${plugins.dir}/mimetype-filter/src/java"/>
       <packageset dir="${plugins.dir}/parse-anth/src/java"/>
-=======
-      <packageset dir="${plugins.dir}/mimetype-filter/src/java"/>
->>>>>>> ec42cfbc
       <packageset dir="${plugins.dir}/parse-ext/src/java"/>
       <packageset dir="${plugins.dir}/parse-html/src/java"/>
       <packageset dir="${plugins.dir}/parse-js/src/java"/>
@@ -1053,14 +1041,9 @@
 
         <source path="${basedir}/src/java/" />
         <source path="${basedir}/src/test/" output="build/test/classes" />
-<<<<<<< HEAD
-       
         <source path="${plugins.dir}/anthelion/src/java/" /> 
-=======
-
         <source path="${plugins.dir}/any23/src/java/" />
         <source path="${plugins.dir}/any23/src/test/" />
->>>>>>> ec42cfbc
         <source path="${plugins.dir}/creativecommons/src/java/" />
         <source path="${plugins.dir}/creativecommons/src/test/" />
         <source path="${plugins.dir}/feed/src/java/" />
@@ -1098,13 +1081,10 @@
         <source path="${plugins.dir}/lib-regex-filter/src/test/" />
         <source path="${plugins.dir}/lib-selenium/src/java/" />
         <source path="${plugins.dir}/microformats-reltag/src/java/" />
-<<<<<<< HEAD
+        <source path="${plugins.dir}/mimetype-filter/src/java/" />
+        <source path="${plugins.dir}/mimetype-filter/src/test/" />
         <source path="${plugins.dir}/parse-anth/src/java/" />
         <source path="${plugins.dir}/parse-anth/src/test/" />
-=======
-        <source path="${plugins.dir}/mimetype-filter/src/java/" />
-        <source path="${plugins.dir}/mimetype-filter/src/test/" />
->>>>>>> ec42cfbc
         <source path="${plugins.dir}/parse-ext/src/java/" />
         <source path="${plugins.dir}/parse-ext/src/test/" />
         <source path="${plugins.dir}/parse-html/src/java/" />
