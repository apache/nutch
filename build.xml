<?xml version="1.0"?>
<!--
 Licensed to the Apache Software Foundation (ASF) under one or more
 contributor license agreements.  See the NOTICE file distributed with
 this work for additional information regarding copyright ownership.
 The ASF licenses this file to You under the Apache License, Version 2.0
 (the "License"); you may not use this file except in compliance with
 the License.  You may obtain a copy of the License at

     http://www.apache.org/licenses/LICENSE-2.0

 Unless required by applicable law or agreed to in writing, software
 distributed under the License is distributed on an "AS IS" BASIS,
 WITHOUT WARRANTIES OR CONDITIONS OF ANY KIND, either express or implied.
 See the License for the specific language governing permissions and
 limitations under the License.
-->
<project name="${name}" default="runtime"
         xmlns:if="ant:if"
         xmlns:ivy="antlib:org.apache.ivy.ant"
         xmlns:artifact="antlib:org.apache.maven.artifact.ant"
         xmlns:rat="antlib:org.apache.rat.anttasks"
         xmlns="antlib:org.apache.tools.ant"
         xmlns:jacoco="antlib:org.jacoco.ant">

  <!-- Load all the default properties, and any the user wants    -->
  <!-- to contribute (without having to type -D or edit this file -->
  <property file="${user.home}/build.properties" />
  <property file="${basedir}/build.properties" />
  <property file="${basedir}/default.properties" />
  <property name="release.dir" value="${build.dir}/release"/>

  <!-- define Maven coordinates, repository url and artifacts name etc -->
  <property name="groupId" value="org.apache.nutch" />
  <property name="artifactId" value="nutch" />
  <property name="maven-repository-url" value="https://repository.apache.org/service/local/staging/deploy/maven2" />
  <property name="maven-repository-id" value="apache.releases.https" />
  <property name="maven-jar" value="${release.dir}/${artifactId}-${version}.jar" />
  <property name="maven-javadoc-jar" value="${release.dir}/${artifactId}-${version}-javadoc.jar" />
  <property name="maven-sources-jar" value="${release.dir}/${artifactId}-${version}-sources.jar" />

  <property environment="env"/>

  <property name="spotbugs.version" value="4.2.0" />
  <property name="spotbugs.home" value="${ivy.dir}/spotbugs-${spotbugs.version}" />
  <property name="spotbugs.jar" value="${spotbugs.home}/lib/spotbugs-ant.jar" />

  <property name="apache-rat.version" value="0.16.1" />
  <property name="apache-rat.home" value="${ivy.dir}/apache-rat-${apache-rat.version}" />
  <property name="apache-rat.jar" value="${apache-rat.home}/apache-rat-${apache-rat.version}.jar" />

  <property name="jacoco.version" value="0.8.12" />
  <property name="jacoco.home" value="${ivy.dir}/jacoco-${jacoco.version}" />
  <property name="jacoco.jar" value="${jacoco.home}/lib/jacocoant.jar" />
  <property name="jacoco.output.dir" location="${build.dir}/jacoco" />
  <property name="jacoco.destfile" location="${jacoco.output.dir}/jacoco.exec" />

  <condition property="using.jdk.11">
    <matches string="${java.version}" pattern="11.+" casesensitive="false" />
  </condition>

  <!-- the normal classpath -->
  <path id="classpath">
    <pathelement location="${build.classes}"/>
    <fileset dir="${build.lib.dir}">
      <include name="*.jar" />
    </fileset>
  </path>

  <dirname property="plugins.classpath.dir" file="${build.plugins}"/>

  <!-- the unit test classpath -->
  <path id="test.classpath">
    <pathelement location="${test.build.classes}" />
    <pathelement location="${conf.dir}"/>
    <pathelement location="${test.src.dir}"/>
    <pathelement location="${plugins.classpath.dir}"/>
    <path refid="classpath"/>
    <pathelement location="${build.dir}/${final.name}.job" />
    <fileset dir="${build.lib.dir}">
      <include name="*.jar" />
    </fileset>
    <fileset dir="${test.build.lib.dir}">
      <include name="*.jar" />
    </fileset>
  </path>

  <presetdef name="javac">
    <javac includeantruntime="false" />
  </presetdef>

  <target name="dependencytree" depends="resolve-default" description="Show dependency tree">
    <ivy:dependencytree />
  </target>

  <!-- ====================================================== -->
  <!-- Stuff needed by all targets                            -->
  <!-- ====================================================== -->
  <target name="init" depends="ivy-init" description="--> stuff required by all targets">
    <mkdir dir="${build.dir}"/>
    <mkdir dir="${build.classes}"/>
    <mkdir dir="${release.dir}"/>

    <mkdir dir="${test.build.dir}"/>
    <mkdir dir="${test.build.classes}"/>
    <mkdir dir="${test.build.lib.dir}"/>

    <touch millis="33660000000">
      <!-- touch templates back in time to ensure that
           custom-configured configuration files are never overwritten
           even if the template was updated. Use millis instead of
           datetime="01/25/1971 2:00:00 pm" to avoid issues with
           non-English locales -->
      <fileset dir="${conf.dir}" includes="**/*.template"/>
    </touch>

    <copy todir="${conf.dir}" verbose="true">
      <fileset dir="${conf.dir}" includes="**/*.template"/>
      <mapper type="glob" from="*.template" to="*"/>
    </copy>
  </target>

  <!-- ====================================================== -->
  <!-- Compile the Java files                                 -->
  <!-- ====================================================== -->
  <target name="compile" depends="compile-core, compile-plugins" description="--> compile all Java files"/>

  <target name="compile-core" depends="init, resolve-default" description="--> compile core Java files only">
    <javac
     encoding="${build.encoding}"
     srcdir="${src.dir}"
     includes="org/apache/nutch/**/*.java"
     destdir="${build.classes}"
     debug="${javac.debug}"
     optimize="${javac.optimize}"
     target="${javac.version}"
     source="${javac.version}"
     deprecation="${javac.deprecation}">
      <compilerarg value="-Xlint:-path"/>
      <classpath refid="classpath"/>
    </javac>
    <copy todir="${build.classes}">
      <fileset dir="${src.dir}" includes="**/*.html" />
      <fileset dir="${src.dir}" includes="**/*.css" />
      <fileset dir="${src.dir}" includes="**/*.properties" />
    </copy>
  </target>

  <target name="compile-plugins" depends="init, resolve-default" description="--> compile plugins only">
    <ant dir="src/plugin" target="deploy" inheritAll="false"/>
  </target>

  <!-- ================================================================== -->
  <!-- Make nutch.jar                                                     -->
  <!-- ================================================================== -->
  <!--                                                                    -->
  <!-- ================================================================== -->
  <target name="jar" depends="compile-core" description="--> make nutch.jar">
    <copy file="${conf.dir}/nutch-default.xml"
          todir="${build.classes}"/>
    <copy file="${conf.dir}/nutch-site.xml"
          todir="${build.classes}"/>
    <jar jarfile="${build.dir}/${final.name}.jar"
         basedir="${build.classes}">
      <manifest>
      </manifest>
    </jar>
  </target>

  <!-- ================================================================== -->
  <!-- Make Maven Central Release                                         -->
  <!-- ================================================================== -->
  <!--                                                                    -->
  <!-- ================================================================== -->
  <target name="release" depends="compile-core" description="--> generate the release distribution">
    <copy file="${conf.dir}/nutch-default.xml"
          todir="${build.classes}"/>
    <copy file="${conf.dir}/nutch-site.xml"
          todir="${build.classes}"/>

  <!-- build the main artifact -->
  <jar jarfile="${maven-jar}" basedir="${build.classes}" />

    <!-- build the javadoc artifact -->
    <javadoc
      destdir="${release.dir}/javadoc"
      overview="${src.dir}/overview.html"
      author="true"
      version="true"
      use="true"
      windowtitle="${name} ${version} API"
      doctitle="${name} ${version} API"
      bottom="Copyright &amp;copy; ${year} The Apache Software Foundation"
      failonerror="true"
      failonwarning="true"
      >
      <arg value="${javadoc.proxy.host}"/>
      <arg value="${javadoc.proxy.port}"/>
      <arg value="--allow-script-in-comments"/>
      <!--
          argument -no-module-directories required on JDK 11
          otherwise the Javascript search is broken,
          see https://bugs.openjdk.org/browse/JDK-8215291
      -->
      <arg value="--no-module-directories" if:set="using.jdk.11"/>

      <packageset dir="${src.dir}"/>
      <packageset dir="${plugins.dir}/creativecommons/src/java"/>
      <packageset dir="${plugins.dir}/feed/src/java"/>
      <packageset dir="${plugins.dir}/headings/src/java"/>
      <packageset dir="${plugins.dir}/exchange-jexl/src/java"/>
      <packageset dir="${plugins.dir}/index-anchor/src/java"/>
      <packageset dir="${plugins.dir}/index-arbitrary/src/java"/>
      <packageset dir="${plugins.dir}/index-basic/src/java"/>
      <packageset dir="${plugins.dir}/index-geoip/src/java"/>
      <packageset dir="${plugins.dir}/index-jexl-filter/src/java"/>
      <packageset dir="${plugins.dir}/index-links/src/java"/>
      <packageset dir="${plugins.dir}/index-metadata/src/java"/>
      <packageset dir="${plugins.dir}/index-more/src/java"/>
      <packageset dir="${plugins.dir}/index-replace/src/java"/>
      <packageset dir="${plugins.dir}/index-static/src/java"/>
      <packageset dir="${plugins.dir}/indexer-cloudsearch/src/java/" />
      <packageset dir="${plugins.dir}/indexer-csv/src/java"/>
      <packageset dir="${plugins.dir}/indexer-dummy/src/java"/>
      <packageset dir="${plugins.dir}/indexer-elastic/src/java/" />
      <packageset dir="${plugins.dir}/indexer-kafka/src/java/" />
      <packageset dir="${plugins.dir}/indexer-opensearch-1x/src/java/" />
      <packageset dir="${plugins.dir}/indexer-rabbit/src/java"/>
      <packageset dir="${plugins.dir}/indexer-solr/src/java"/>
      <packageset dir="${plugins.dir}/language-identifier/src/java"/>
      <packageset dir="${plugins.dir}/lib-htmlunit/src/java"/>
      <packageset dir="${plugins.dir}/lib-http/src/java"/>
      <packageset dir="${plugins.dir}/lib-rabbitmq/src/java"/>
      <packageset dir="${plugins.dir}/lib-regex-filter/src/java"/>
      <packageset dir="${plugins.dir}/lib-selenium/src/java"/>
      <packageset dir="${plugins.dir}/microformats-reltag/src/java"/>
      <packageset dir="${plugins.dir}/mimetype-filter/src/java"/>
      <packageset dir="${plugins.dir}/parse-ext/src/java"/>
      <packageset dir="${plugins.dir}/parse-html/src/java"/>
      <packageset dir="${plugins.dir}/parse-js/src/java"/>
      <packageset dir="${plugins.dir}/parse-metatags/src/java"/>
      <packageset dir="${plugins.dir}/parse-tika/src/java"/>
      <packageset dir="${plugins.dir}/parse-zip/src/java"/>
      <packageset dir="${plugins.dir}/parsefilter-debug/src/java"/>
      <packageset dir="${plugins.dir}/parsefilter-naivebayes/src/java"/>
      <packageset dir="${plugins.dir}/parsefilter-regex/src/java"/>
      <packageset dir="${plugins.dir}/protocol-file/src/java"/>
      <packageset dir="${plugins.dir}/protocol-ftp/src/java"/>
      <packageset dir="${plugins.dir}/protocol-htmlunit/src/java"/>
      <packageset dir="${plugins.dir}/protocol-http/src/java"/>
      <packageset dir="${plugins.dir}/protocol-httpclient/src/java"/>
      <packageset dir="${plugins.dir}/protocol-interactiveselenium/src/java"/>
      <packageset dir="${plugins.dir}/protocol-okhttp/src/java"/>
      <packageset dir="${plugins.dir}/protocol-selenium/src/java"/>
      <packageset dir="${plugins.dir}/publish-rabbitmq/src/java"/>
      <packageset dir="${plugins.dir}/scoring-depth/src/java"/>
      <packageset dir="${plugins.dir}/scoring-link/src/java"/>
      <packageset dir="${plugins.dir}/scoring-opic/src/java"/>
      <packageset dir="${plugins.dir}/scoring-orphan/src/java"/>
      <packageset dir="${plugins.dir}/scoring-similarity/src/java"/>
      <packageset dir="${plugins.dir}/scoring-metadata/src/java"/>
      <packageset dir="${plugins.dir}/subcollection/src/java"/>
      <packageset dir="${plugins.dir}/tld/src/java"/>
      <packageset dir="${plugins.dir}/urlfilter-automaton/src/java"/>
      <packageset dir="${plugins.dir}/urlfilter-domain/src/java"/>
      <packageset dir="${plugins.dir}/urlfilter-domaindenylist/src/java"/>
      <packageset dir="${plugins.dir}/urlfilter-fast/src/java"/>
      <packageset dir="${plugins.dir}/urlfilter-ignoreexempt/src/java"/>
      <packageset dir="${plugins.dir}/urlfilter-prefix/src/java"/>
      <packageset dir="${plugins.dir}/urlfilter-regex/src/java"/>
      <packageset dir="${plugins.dir}/urlfilter-suffix/src/java"/>
      <packageset dir="${plugins.dir}/urlfilter-validator/src/java"/>
      <packageset dir="${plugins.dir}/urlmeta/src/java"/>
      <packageset dir="${plugins.dir}/urlnormalizer-ajax/src/java"/>
      <packageset dir="${plugins.dir}/urlnormalizer-basic/src/java"/>
      <packageset dir="${plugins.dir}/urlnormalizer-host/src/java"/>
      <packageset dir="${plugins.dir}/urlnormalizer-pass/src/java"/>
      <packageset dir="${plugins.dir}/urlnormalizer-protocol/src/java"/>
      <packageset dir="${plugins.dir}/urlnormalizer-querystring/src/java"/>
      <packageset dir="${plugins.dir}/urlnormalizer-regex/src/java"/>
      <packageset dir="${plugins.dir}/urlnormalizer-slash/src/java"/>

      <link href="${javadoc.link.java}"/>
      <link href="${javadoc.link.hadoop}"/>
      <!--link href="${javadoc.link.lucene.core}"/>
      <link href="${javadoc.link.lucene.analyzers-common}"/>
      <link href="${javadoc.link.solr-solrj}"/-->

      <classpath refid="classpath"/>
      <classpath>
        <fileset dir="${build.plugins}" >
          <include name="**/*.jar"/>
        </fileset>
      </classpath>

      <group title="Core" packages="org.apache.nutch.*"/>
      <group title="Plugins API" packages="${plugins.api}"/>
      <group title="Protocol Plugins" packages="${plugins.protocol}"/>
      <group title="URL Filter Plugins" packages="${plugins.urlfilter}"/>
      <group title="URL Normalizer Plugins" packages="${plugins.urlnormalizer}"/>
      <group title="Scoring Plugins" packages="${plugins.scoring}"/>
      <group title="Parse Plugins" packages="${plugins.parse}"/>
      <group title="Parse Filter Plugins" packages="${plugins.parsefilter}"/>
      <group title="Publisher Plugins" packages="${plugins.publisher}"/>
      <group title="Exchange Plugins" packages="${plugins.exchange}"/>
      <group title="Indexing Filter Plugins" packages="${plugins.index}"/>
      <group title="Indexer Plugins" packages="${plugins.indexer}"/>
      <group title="Misc. Plugins" packages="${plugins.misc}"/>
    </javadoc>

    <jar jarfile="${maven-javadoc-jar}">
      <fileset dir="${release.dir}/javadoc" />
    </jar>

    <!-- build the sources artifact -->
    <jar jarfile="${maven-sources-jar}">
      <fileset dir="${src.dir}" />
    </jar>
  </target>

  <target name="makepom" depends="" description="--> generate pom file for deployment">
    <!-- generate a pom file -->
    <ivy:makepom ivyfile="${ivy.file}" pomfile="${basedir}/pom.xml" templatefile="ivy/mvn.template">
      <mapping conf="default" scope="compile"/>
      <mapping conf="runtime" scope="runtime"/>
    </ivy:makepom>
  </target>

  <!-- ================================================================== -->
  <!-- Deploy to Apache Nexus                                             -->
  <!-- ================================================================== -->
  <!--                                                                    -->
  <!-- ================================================================== -->
  <target name="deploy" depends="release, makepom" description="--> deploy to Apache Nexus">

    <!-- sign and deploy the main artifact -->
    <artifact:mvn mavenHome="${env.MVN_HOME}" fork="true" failonerror="true">
      <jvmarg value="-Dmaven.multiModuleProjectDirectory=false" />
      <arg value="org.apache.maven.plugins:maven-gpg-plugin:3.2.2:sign-and-deploy-file" />
      <arg value="-Durl=${maven-repository-url}" />
      <arg value="-DrepositoryId=${maven-repository-id}" />
      <arg value="-DpomFile=pom.xml" />
      <arg value="-Dfile=${maven-jar}" />
      <arg value="-Papache-release" />
    </artifact:mvn>

    <!-- sign and deploy the sources artifact -->
    <artifact:mvn mavenHome="${env.MVN_HOME}" fork="true" failonerror="true">
      <jvmarg value="-Dmaven.multiModuleProjectDirectory=false" />
      <arg value="org.apache.maven.plugins:maven-gpg-plugin:3.2.2:sign-and-deploy-file" />
      <arg value="-Durl=${maven-repository-url}" />
      <arg value="-DrepositoryId=${maven-repository-id}" />
      <arg value="-DpomFile=pom.xml" />
      <arg value="-Dfile=${maven-sources-jar}" />
      <arg value="-Dclassifier=sources" />
      <arg value="-Papache-release" />
    </artifact:mvn>

    <!-- sign and deploy the javadoc artifact -->
    <artifact:mvn mavenHome="${env.MVN_HOME}" fork="true" failonerror="true">
      <jvmarg value="-Dmaven.multiModuleProjectDirectory=false" />
      <arg value="org.apache.maven.plugins:maven-gpg-plugin:3.2.2:sign-and-deploy-file" />
      <arg value="-Durl=${maven-repository-url}" />
      <arg value="-DrepositoryId=${maven-repository-id}" />
      <arg value="-DpomFile=pom.xml" />
      <arg value="-Dfile=${maven-javadoc-jar}" />
      <arg value="-Dclassifier=javadoc" />
      <arg value="-Papache-release" />
    </artifact:mvn>
  </target>

  <!-- ================================================================== -->
  <!-- Generate REST API Documentation with Miredot                       -->
  <!-- ================================================================== -->
  <target name="restdocs" depends="makepom" description="--> generate REST API Documentation with Miredot">

    <artifact:mvn mavenHome="${env.MVN_HOME}" fork="true" failonerror="true">
      <jvmarg value="-Dmaven.multiModuleProjectDirectory=false" />
      <arg value="package"/>
      <arg value="-DskipTests"/>
      <arg value="-e"/>
      <!--arg value="-o"/-->
      <!-- run offline (-o): must not download dependencies as this is
           done from http://repo1.maven.org/ hardwired in
           maven-ant-tasks-2.1.3.jar, see NUTCH-2722.

           Dependencies and plugins need to be resolved and cached locally beforehand
           by running
             `mvn dependency:resolve`
           resp.
             `mvn dependency:resolve-plugins`
           after the pom.xml has been generated. -->
    </artifact:mvn>
  </target>

  <!-- ================================================================== -->
  <!-- Make job jar                                                       -->
  <!-- ================================================================== -->
  <!--                                                                    -->
  <!-- ================================================================== -->
  <target name="job" depends="compile" description="--> make nutch.job jar">
    <jar jarfile="${build.dir}/${final.name}.job">
      <!-- If the build.classes has the nutch config files because the jar
           command command has run, exclude them.  The conf directory has
           them.
      -->
      <zipfileset dir="${build.classes}"
                  excludes="nutch-default.xml,nutch-site.xml"/>
      <zipfileset dir="${conf.dir}" excludes="*.template,hadoop*.*"/>
      <zipfileset dir="${build.lib.dir}" prefix="lib"
                  includes="**/*.jar" excludes="hadoop-*.jar,slf4j*.jar,log4j*.jar"/>
      <zipfileset dir="${build.plugins}" prefix="classes/plugins"/>
    </jar>
  </target>

  <target name="runtime" depends="jar, job" description="--> default target for running Nutch">
    <mkdir dir="${runtime.dir}"/>
    <mkdir dir="${runtime.local}"/>
    <mkdir dir="${runtime.deploy}"/>
    <!-- deploy area -->
    <copy file="${build.dir}/${final.name}.job"
          todir="${runtime.deploy}"/>
    <copy todir="${runtime.deploy}/bin">
      <fileset dir="src/bin"/>
    </copy>
    <chmod perm="ugo+x" type="file">
        <fileset dir="${runtime.deploy}/bin"/>
    </chmod>
    <!-- local area -->
    <copy file="${build.dir}/${final.name}.jar"
          todir="${runtime.local}/lib"/>
    <copy todir="${runtime.local}/lib/native">
      <fileset dir="lib/native"/>
    </copy>
    <copy todir="${runtime.local}/conf">
      <fileset dir="${conf.dir}" excludes="*.template"/>
    </copy>
    <copy todir="${runtime.local}/bin">
      <fileset dir="src/bin"/>
    </copy>
    <chmod perm="ugo+x" type="file">
        <fileset dir="${runtime.local}/bin"/>
    </chmod>
    <copy todir="${runtime.local}/lib">
      <fileset dir="${build.dir}/lib"/>
    </copy>
    <copy todir="${runtime.local}/plugins">
      <fileset dir="${build.dir}/plugins"/>
    </copy>
    <copy todir="${runtime.local}/test">
      <fileset dir="${build.dir}/test"/>
    </copy>
  </target>

  <!-- ================================================================== -->
  <!-- Compile test code                                                  -->
  <!-- ================================================================== -->
  <target name="compile-core-test" depends="init, compile-core, resolve-test" description="--> compile test code">
    <javac
     encoding="${build.encoding}"
     srcdir="${test.src.dir}"
     includes="org/apache/nutch/**/*.java"
     destdir="${test.build.classes}"
     debug="${javac.debug}"
     optimize="${javac.optimize}"
     target="${javac.version}"
     source="${javac.version}"
     deprecation="${javac.deprecation}">
      <compilerarg value="-Xlint:-path"/>
      <classpath refid="test.classpath"/>
    </javac>
  </target>

  <!-- ================================================================== -->
  <!-- Run unit tests                                                     -->
  <!-- ================================================================== -->
  <target name="test" depends="test-core, test-plugins" description="--> run JUnit tests"/>

<<<<<<< HEAD
  <target name="test-core" depends="jacoco-download, compile-core-test, job" description="--> run core JUnit tests only">
=======
  <target name="test-full" description="--> run all JUnit tests, including slow ones">
    <antcall target="test">
      <param name="test.include.slow" value="true" />
    </antcall>
  </target>

  <target name="test-core" depends="compile-core-test, job" description="--> run core JUnit tests only">
>>>>>>> e1b8dbe9

    <taskdef uri="antlib:org.jacoco.ant" resource="org/jacoco/ant/antlib.xml">
      <classpath path="${jacoco.jar}" />
    </taskdef>
    <delete dir="${test.build.data}"/>
    <mkdir dir="${test.build.data}"/>
    <!--
     copy resources needed in junit tests
    -->
    <copy todir="${test.build.data}">
      <fileset dir="src/testresources" includes="**/*"/>
    </copy>

    <copy file="${test.src.dir}/log4j.properties"
          todir="${test.build.classes}"/>

    <copy file="${test.src.dir}/crawl-tests.xml"
        todir="${test.build.classes}"/>

    <copy file="${test.src.dir}/domain-urlfilter.txt"
        todir="${test.build.classes}"/>

    <copy file="${test.src.dir}/filter-all.txt"
        todir="${test.build.classes}"/>

<<<<<<< HEAD
    <mkdir dir="${build.dir}/jacoco"/>
    <jacoco:coverage destfile="${build.dir}/jacoco/jacoco.exec">
      <junit printsummary="yes" haltonfailure="no" fork="true" dir="${basedir}"
        errorProperty="tests.failed" failureProperty="tests.failed" 
        maxmemory="1000m" forkmode="once" >
        <sysproperty key="test.build.data" value="${test.build.data}"/>
        <sysproperty key="test.src.dir" value="${test.src.dir}"/>
        <sysproperty key="javax.xml.parsers.DocumentBuilderFactory" value="com.sun.org.apache.xerces.internal.jaxp.DocumentBuilderFactoryImpl"/>
        <classpath refid="test.classpath"/>
        <formatter type="${test.junit.output.format}" />
        <batchtest todir="${test.build.dir}" unless="testcase">
          <fileset dir="${test.src.dir}"
                   includes="**/Test*.java" excludes="**/${test.exclude}.java" />
        </batchtest>
        <batchtest todir="${test.build.dir}" if="testcase">
          <fileset dir="${test.src.dir}" includes="**/${testcase}.java"/>
        </batchtest>
      </junit>
    </jacoco:coverage>

    <mkdir dir="${jacoco.output.dir}/html"/>
    <mkdir dir="${jacoco.output.dir}/xml"/>
    <jacoco:report>
      <executiondata>
          <file file="${jacoco.destfile}"/>
      </executiondata>
      <structure name="${final.name} Jacoco report">
          <classfiles>
              <fileset dir="${build.classes}"/>
          </classfiles>
          <sourcefiles encoding="UTF-8">
              <fileset dir="${src.dir}"/>
          </sourcefiles>
      </structure>
      <html destdir="${jacoco.output.dir}/html"
        footer="${final.name} Jacoco report" encoding="UTF-8"/>
      <xml destfile="${jacoco.output.dir}/xml/jacoco_report.xml" encoding="UTF-8"/>
    </jacoco:report>
=======
    <junit printsummary="yes" haltonfailure="no" fork="yes" dir="${basedir}"
      errorProperty="tests.failed" failureProperty="tests.failed" maxmemory="1000m">
      <sysproperty key="test.build.data" value="${test.build.data}"/>
      <sysproperty key="test.src.dir" value="${test.src.dir}"/>
      <sysproperty key="test.include.slow" value="${test.include.slow}"/>
      <sysproperty key="javax.xml.parsers.DocumentBuilderFactory" value="com.sun.org.apache.xerces.internal.jaxp.DocumentBuilderFactoryImpl"/>
      <classpath refid="test.classpath"/>
      <formatter type="${test.junit.output.format}" />
      <batchtest todir="${test.build.dir}" unless="testcase">
        <fileset dir="${test.src.dir}"
                 includes="**/Test*.java" excludes="**/${test.exclude}.java" />
      </batchtest>
      <batchtest todir="${test.build.dir}" if="testcase">
        <fileset dir="${test.src.dir}" includes="**/${testcase}.java"/>
      </batchtest>
    </junit>
>>>>>>> e1b8dbe9

    <fail if="tests.failed">Tests failed!</fail>

  </target>

  <target name="test-plugins" depends="resolve-test, jacoco-download, compile" description="--> run plugin JUnit tests only">
    <ant dir="src/plugin" target="test" inheritAll="false"/>
  </target>

  <target name="test-plugin" depends="resolve-test, jacoco-download, compile" description="--> run a single plugin's JUnit tests">
    <ant dir="src/plugin" target="test-single" inheritAll="false"/>
  </target>

  <target name="nightly" depends="test, tar-src, zip-src" description="--> run the nightly target build">
  </target>

  <!-- ================================================================== -->
  <!-- Ivy targets                                                        -->
  <!-- ================================================================== -->

  <!-- target: resolve  ================================================= -->
  <target name="resolve-default" depends="clean-default-lib, init" description="--> resolve and retrieve dependencies with ivy">
    <ivy:resolve file="${ivy.file}" conf="default" log="download-only"/>
    <ivy:retrieve pattern="${build.lib.dir}/[artifact]-[revision](-[classifier]).[ext]" symlink="false" log="quiet"/>
    <antcall target="copy-libs"/>
  </target>

  <target name="resolve-test" depends="clean-test-lib, init" description="--> resolve and retrieve dependencies with ivy">
    <ivy:resolve file="${ivy.file}" conf="test" log="download-only"/>
    <ivy:retrieve pattern="${test.build.lib.dir}/[artifact]-[revision](-[classifier]).[ext]" symlink="false" log="quiet"/>
    <antcall target="copy-libs"/>
  </target>

  <target name="copy-libs" description="--> copy the libs in lib, which are not ivy enabled">
    <!-- copy the libs in lib, which are not ivy enabled-->
    <copy todir="${build.lib.dir}/" failonerror="false">
      <fileset dir="${lib.dir}" includes="**/*.jar"/>
    </copy>
  </target>

  <!-- target: publish-local  =========================================== -->
  <target name="publish-local" depends="jar" description="--> publish this project in the local ivy repository">
    <ivy:publish artifactspattern="${build.dir}/[artifact]-${version}.[ext]"
                    resolver="local"
                    pubrevision="${version}"
          pubdate="${now}"
                    status="integration"
              forcedeliver="true"
              overwrite="true"
        />
    <echo message="project ${ant.project.name} published locally with version ${version}" />
  </target>

  <!-- target: report  ================================================== -->
  <target name="report" depends="resolve-test" description="--> generates a report of dependencies">
    <ivy:report todir="${build.dir}" xml="true"/>
  </target>

  <!-- target: 3rd-party licenses report  =============================== -->
  <target name="report-licenses" depends="resolve-default" description="--> generates a report of licenses of dependencies">
    <ivy:report todir="${build.dir}" xml="false" graph="false" xslfile="ivy/ivy-report-license.xsl"
                outputpattern="[organisation]-[module]-[conf]-3rd-party-licenses.tsv"/>
  </target>

  <!-- target: ivy-init  ================================================ -->
  <target name="ivy-init" depends="ivy-probe-antlib, ivy-init-antlib" description="--> initialise Ivy settings">
    <ivy:settings file="${ivy.dir}/ivysettings.xml" />
  </target>

  <!-- target: ivy-probe-antlib  ======================================== -->
  <target name="ivy-probe-antlib" description="--> probe the antlib library">
    <condition property="ivy.found">
      <typefound uri="antlib:org.apache.ivy.ant" name="cleancache" />
    </condition>
  </target>

  <!-- target: ivy-download  ============================================ -->
  <target name="ivy-download" description="--> download ivy">
    <available file="${ivy.jar}" property="ivy.jar.found"/>
    <antcall target="ivy-download-unchecked"/>
  </target>

  <!-- target: ivy-download-unchecked  ================================== -->
  <target name="ivy-download-unchecked" unless="ivy.jar.found" description="--> fetch any ivy file">
    <get src="${ivy.repo.url}" dest="${ivy.jar}" usetimestamp="true" />
  </target>

  <!-- target: ivy-init-antlib  ========================================= -->
  <target name="ivy-init-antlib" depends="ivy-download" unless="ivy.found" description="--> attempt to use Ivy with Antlib">
    <typedef uri="antlib:org.apache.ivy.ant" onerror="fail" loaderRef="ivyLoader">
      <classpath>
        <pathelement location="${ivy.jar}" />
      </classpath>
    </typedef>
    <fail>
      <condition>
        <not>
          <typefound uri="antlib:org.apache.ivy.ant" name="cleancache" />
        </not>
      </condition>
      You need Apache Ivy 2.5.0 or later from https://ant.apache.org/
      It could not be loaded from ${ivy.repo.url}
    </fail>
  </target>

  <!-- ================================================================== -->
  <!-- Documentation                                                      -->
  <!-- ================================================================== -->
  <target name="javadoc" depends="compile" description="--> generate Javadoc">
    <mkdir dir="${build.javadoc}"/>
    <mkdir dir="${build.javadoc}/resources"/>
    <javadoc
      overview="${src.dir}/overview.html"
      destdir="${build.javadoc}"
      author="true"
      version="true"
      use="true"
      windowtitle="${name} ${version} API"
      doctitle="${name} ${version} API"
      bottom="Copyright &amp;copy; ${year} The Apache Software Foundation"
      failonerror="true"
      failonwarning="true"
      additionalparam="-Xdoclint:all"
      >
      <arg value="${javadoc.proxy.host}"/>
      <arg value="${javadoc.proxy.port}"/>
      <arg value="--allow-script-in-comments"/>
      <!--
          argument -no-module-directories required on JDK 11
          otherwise the Javascript search is broken,
          see https://bugs.openjdk.org/browse/JDK-8215291
      -->
      <arg value="--no-module-directories" if:set="using.jdk.11"/>

      <packageset dir="${src.dir}"/>
      <packageset dir="${plugins.dir}/creativecommons/src/java"/>
      <packageset dir="${plugins.dir}/feed/src/java"/>
      <packageset dir="${plugins.dir}/headings/src/java"/>
      <packageset dir="${plugins.dir}/exchange-jexl/src/java"/>
      <packageset dir="${plugins.dir}/index-anchor/src/java"/>
      <packageset dir="${plugins.dir}/index-arbitrary/src/java"/>
      <packageset dir="${plugins.dir}/index-basic/src/java"/>
      <packageset dir="${plugins.dir}/index-geoip/src/java"/>
      <packageset dir="${plugins.dir}/index-jexl-filter/src/java"/>
      <packageset dir="${plugins.dir}/index-links/src/java"/>
      <packageset dir="${plugins.dir}/index-metadata/src/java"/>
      <packageset dir="${plugins.dir}/index-more/src/java"/>
      <packageset dir="${plugins.dir}/index-replace/src/java"/>
      <packageset dir="${plugins.dir}/index-static/src/java"/>
      <packageset dir="${plugins.dir}/indexer-cloudsearch/src/java/" />
      <packageset dir="${plugins.dir}/indexer-csv/src/java"/>
      <packageset dir="${plugins.dir}/indexer-dummy/src/java"/>
      <packageset dir="${plugins.dir}/indexer-elastic/src/java/" />
      <packageset dir="${plugins.dir}/indexer-kafka/src/java/" />
      <packageset dir="${plugins.dir}/indexer-opensearch-1x/src/java/" />
      <packageset dir="${plugins.dir}/indexer-rabbit/src/java"/>
      <packageset dir="${plugins.dir}/indexer-solr/src/java"/>
      <packageset dir="${plugins.dir}/language-identifier/src/java"/>
      <packageset dir="${plugins.dir}/lib-htmlunit/src/java"/>
      <packageset dir="${plugins.dir}/lib-http/src/java"/>
      <packageset dir="${plugins.dir}/lib-rabbitmq/src/java"/>
      <packageset dir="${plugins.dir}/lib-regex-filter/src/java"/>
      <packageset dir="${plugins.dir}/lib-selenium/src/java"/>
      <packageset dir="${plugins.dir}/microformats-reltag/src/java"/>
      <packageset dir="${plugins.dir}/mimetype-filter/src/java"/>
      <packageset dir="${plugins.dir}/parse-ext/src/java"/>
      <packageset dir="${plugins.dir}/parse-html/src/java"/>
      <packageset dir="${plugins.dir}/parse-js/src/java"/>
      <packageset dir="${plugins.dir}/parse-metatags/src/java"/>
      <packageset dir="${plugins.dir}/parse-tika/src/java"/>
      <packageset dir="${plugins.dir}/parse-zip/src/java"/>
      <packageset dir="${plugins.dir}/parsefilter-debug/src/java"/>
      <packageset dir="${plugins.dir}/parsefilter-naivebayes/src/java"/>
      <packageset dir="${plugins.dir}/parsefilter-regex/src/java"/>
      <packageset dir="${plugins.dir}/protocol-file/src/java"/>
      <packageset dir="${plugins.dir}/protocol-ftp/src/java"/>
      <packageset dir="${plugins.dir}/protocol-htmlunit/src/java"/>
      <packageset dir="${plugins.dir}/protocol-http/src/java"/>
      <packageset dir="${plugins.dir}/protocol-httpclient/src/java"/>
      <packageset dir="${plugins.dir}/protocol-interactiveselenium/src/java"/>
      <packageset dir="${plugins.dir}/protocol-okhttp/src/java"/>
      <packageset dir="${plugins.dir}/protocol-selenium/src/java"/>
      <packageset dir="${plugins.dir}/publish-rabbitmq/src/java"/>
      <packageset dir="${plugins.dir}/scoring-depth/src/java"/>
      <packageset dir="${plugins.dir}/scoring-link/src/java"/>
      <packageset dir="${plugins.dir}/scoring-opic/src/java"/>
      <packageset dir="${plugins.dir}/scoring-orphan/src/java"/>
      <packageset dir="${plugins.dir}/scoring-similarity/src/java"/>
      <packageset dir="${plugins.dir}/scoring-metadata/src/java"/>
      <packageset dir="${plugins.dir}/subcollection/src/java"/>
      <packageset dir="${plugins.dir}/tld/src/java"/>
      <packageset dir="${plugins.dir}/urlfilter-automaton/src/java"/>
      <packageset dir="${plugins.dir}/urlfilter-domain/src/java"/>
      <packageset dir="${plugins.dir}/urlfilter-domaindenylist/src/java"/>
      <packageset dir="${plugins.dir}/urlfilter-fast/src/java"/>
      <packageset dir="${plugins.dir}/urlfilter-ignoreexempt/src/java"/>
      <packageset dir="${plugins.dir}/urlfilter-prefix/src/java"/>
      <packageset dir="${plugins.dir}/urlfilter-regex/src/java"/>
      <packageset dir="${plugins.dir}/urlfilter-suffix/src/java"/>
      <packageset dir="${plugins.dir}/urlfilter-validator/src/java"/>
      <packageset dir="${plugins.dir}/urlmeta/src/java"/>
      <packageset dir="${plugins.dir}/urlnormalizer-ajax/src/java"/>
      <packageset dir="${plugins.dir}/urlnormalizer-basic/src/java"/>
      <packageset dir="${plugins.dir}/urlnormalizer-host/src/java"/>
      <packageset dir="${plugins.dir}/urlnormalizer-pass/src/java"/>
      <packageset dir="${plugins.dir}/urlnormalizer-protocol/src/java"/>
      <packageset dir="${plugins.dir}/urlnormalizer-querystring/src/java"/>
      <packageset dir="${plugins.dir}/urlnormalizer-regex/src/java"/>
      <packageset dir="${plugins.dir}/urlnormalizer-slash/src/java"/>

      <link href="${javadoc.link.java}"/>
      <link href="${javadoc.link.hadoop}"/>
      <!--link href="${javadoc.link.lucene.core}"/>
      <link href="${javadoc.link.lucene.analyzers-common}"/>
      <link href="${javadoc.link.solr-solrj}"/-->

      <classpath refid="classpath"/>
      <classpath>
        <fileset dir="${build.plugins}" >
          <include name="**/*.jar"/>
        </fileset>
      </classpath>

      <group title="Core" packages="org.apache.nutch.*"/>
      <group title="Plugins API" packages="${plugins.api}"/>
      <group title="Protocol Plugins" packages="${plugins.protocol}"/>
      <group title="URL Filter Plugins" packages="${plugins.urlfilter}"/>
      <group title="URL Normalizer Plugins" packages="${plugins.urlnormalizer}"/>
      <group title="Scoring Plugins" packages="${plugins.scoring}"/>
      <group title="Parse Plugins" packages="${plugins.parse}"/>
      <group title="Parse Filter Plugins" packages="${plugins.parsefilter}"/>
      <group title="Publisher Plugins" packages="${plugins.publisher}"/>
      <group title="Exchange Plugins" packages="${plugins.exchange}"/>
      <group title="Indexing Filter Plugins" packages="${plugins.index}"/>
      <group title="Indexer Plugins" packages="${plugins.indexer}"/>
      <group title="Misc. Plugins" packages="${plugins.misc}"/>
    </javadoc>
    <!-- Copy the plugin.dtd file to the plugin doc-files dir -->
    <copy file="${plugins.dir}/plugin.dtd"
          todir="${build.javadoc}/org/apache/nutch/plugin/doc-files"/>

    <!-- Copy the definition of Nutch properties -->
    <copy file="${conf.dir}/nutch-default.xml" todir="${build.javadoc}/resources/"/>
    <copy file="${conf.dir}/configuration.xsl" todir="${build.javadoc}/resources/"/>
  </target>

  <!-- ================================================================== -->
  <!-- D I S T R I B U T I O N                                            -->
  <!-- ================================================================== -->
  <!--                                                                    -->
  <!-- ================================================================== -->
  <target name="package-src" depends="runtime, javadoc" description="--> generate source distribution package">
    <mkdir dir="${dist.dir}"/>
    <mkdir dir="${src.dist.version.dir}"/>
    <mkdir dir="${src.dist.version.dir}/lib"/>
    <mkdir dir="${src.dist.version.dir}/docs"/>
    <mkdir dir="${src.dist.version.dir}/docs/api"/>
    <mkdir dir="${src.dist.version.dir}/ivy"/>

    <copy todir="${src.dist.version.dir}/lib" includeEmptyDirs="false">
      <fileset dir="lib"/>
    </copy>

    <copy todir="${src.dist.version.dir}/conf">
      <fileset dir="${conf.dir}" excludes="**/*.template"/>
    </copy>

    <copy todir="${src.dist.version.dir}/docs/api">
      <fileset dir="${build.javadoc}"/>
    </copy>

    <copy todir="${src.dist.version.dir}">
      <fileset dir=".">
        <include name="*.txt" />
        <!--<include name="KEYS" />-->
      </fileset>
    </copy>

    <copy todir="${src.dist.version.dir}/src" includeEmptyDirs="true">
      <fileset dir="src"/>
    </copy>

    <copy todir="${src.dist.version.dir}/ivy" includeEmptyDirs="true">
      <fileset dir="ivy"/>
    </copy>

    <copy todir="${src.dist.version.dir}/" file="build.xml"/>
    <copy todir="${src.dist.version.dir}/" file="default.properties"/>

    <copy todir="${src.dist.version.dir}/" file="LICENSE-binary"/>
    <copy todir="${src.dist.version.dir}/" file="NOTICE-binary"/>
    <copy todir="${src.dist.version.dir}/licenses-binary" includeEmptyDirs="true">
      <fileset dir="licenses-binary"/>
    </copy>

  </target>

 <target name="package-bin" depends="runtime, javadoc" description="--> generate binary distribution package">
    <mkdir dir="${dist.dir}"/>
    <mkdir dir="${bin.dist.version.dir}"/>
    <mkdir dir="${bin.dist.version.dir}/lib"/>
    <mkdir dir="${bin.dist.version.dir}/bin"/>
    <mkdir dir="${bin.dist.version.dir}/conf"/>
    <mkdir dir="${bin.dist.version.dir}/docs"/>
    <mkdir dir="${bin.dist.version.dir}/docs/api"/>
    <mkdir dir="${bin.dist.version.dir}/plugins"/>

    <copy todir="${bin.dist.version.dir}/lib" includeEmptyDirs="false">
      <fileset dir="runtime/local/lib"/>
    </copy>

    <copy todir="${bin.dist.version.dir}/bin">
      <fileset dir="runtime/local/bin"/>
    </copy>

    <chmod perm="ugo+x" type="file">
        <fileset dir="${bin.dist.version.dir}/bin"/>
    </chmod>

    <copy todir="${bin.dist.version.dir}/conf">
      <fileset dir="runtime/local/conf" excludes="**/*.template"/>
    </copy>

    <copy todir="${bin.dist.version.dir}/docs/api">
      <fileset dir="${build.javadoc}"/>
    </copy>

    <copy todir="${bin.dist.version.dir}">
      <fileset dir=".">
        <include name="*.txt" />
      </fileset>
    </copy>

    <copy todir="${bin.dist.version.dir}/" file="LICENSE-binary"/>
    <copy todir="${bin.dist.version.dir}/" file="NOTICE-binary"/>
    <copy todir="${bin.dist.version.dir}/licenses-binary" includeEmptyDirs="true">
      <fileset dir="licenses-binary"/>
    </copy>

    <copy todir="${bin.dist.version.dir}/plugins" includeEmptyDirs="true">
      <fileset dir="runtime/local/plugins"/>
    </copy>

    <copy todir="${bin.dist.version.dir}/plugins">
      <fileset dir="${plugins.dir}">
        <include name="**/README.*" />
      </fileset>
    </copy>
  </target>

  <!-- ================================================================== -->
  <!-- Make src release tarball                                               -->
  <!-- ================================================================== -->
  <target name="tar-src" depends="package-src" description="--> generate src.tar.gz distribution package">
    <tar compression="gzip" longfile="gnu"
      destfile="${src.dist.version.dir}.tar.gz">
      <tarfileset dir="${src.dist.version.dir}" mode="664" prefix="${final.name}">
        <exclude name="src/bin/*" />
        <exclude name="ivy/ivy*.jar" />
        <include name="**" />
      </tarfileset>
      <tarfileset dir="${src.dist.version.dir}" mode="755" prefix="${final.name}">
        <include name="src/bin/*" />
      </tarfileset>
    </tar>
  </target>

  <!-- ================================================================== -->
  <!-- Make bin release tarball                                               -->
  <!-- ================================================================== -->
  <target name="tar-bin" depends="package-bin" description="--> generate bin.tar.gz distribution package">
    <tar compression="gzip" longfile="gnu"
      destfile="${bin.dist.version.dir}.tar.gz">
      <tarfileset dir="${bin.dist.version.dir}" mode="664" prefix="${final.name}">
        <exclude name="bin/*" />
        <include name="**" />
      </tarfileset>
      <tarfileset dir="${bin.dist.version.dir}" mode="755" prefix="${final.name}">
        <include name="bin/*" />
      </tarfileset>
    </tar>
  </target>

  <!-- ================================================================== -->
  <!-- Make src release zip                                               -->
  <!-- ================================================================== -->
  <target name="zip-src" depends="package-src" description="--> generate src.zip distribution package">
   <zip compress="true" casesensitive="yes"
     destfile="${src.dist.version.dir}.zip">
   <zipfileset dir="${src.dist.version.dir}" filemode="664" prefix="${final.name}">
       <exclude name="src/bin/*" />
        <exclude name="ivy/ivy*.jar" />
       <include name="**" />
   </zipfileset>
   <zipfileset dir="${src.dist.version.dir}" filemode="755" prefix="${final.name}">
       <include name="src/bin/*" />
   </zipfileset>
   </zip>
  </target>

  <!-- ================================================================== -->
  <!-- Make bin release zip                                               -->
  <!-- ================================================================== -->
  <target name="zip-bin" depends="package-bin" description="--> generate bin.zip distribution package">
   <zip compress="true" casesensitive="yes"
     destfile="${bin.dist.version.dir}.zip">
   <zipfileset dir="${bin.dist.version.dir}" filemode="664" prefix="${final.name}">
       <exclude name="bin/*" />
       <include name="**" />
   </zipfileset>
   <zipfileset dir="${bin.dist.version.dir}" filemode="755" prefix="${final.name}">
       <include name="bin/*" />
   </zipfileset>
   </zip>
  </target>

  <!-- ================================================================== -->
  <!-- Clean.  Delete the build files, and their directories              -->
  <!-- ================================================================== -->

  <!-- target: clean  =================================================== -->
  <target name="clean" depends="clean-build, clean-lib, clean-dist, clean-runtime" description="--> clean the project" />

  <!-- target: clean-eclipse ============================================ -->
  <target name="clean-eclipse" depends="clean-build, clean-lib, clean-dist" description="--> cleans the eclipse project"/>

  <!-- target: clean-local  ============================================= -->
  <target name="clean-local" depends=""
                description="--> cleans the local repository for the current module">
    <delete dir="${ivy.local.default.root}/${ivy.organisation}/${ivy.module}"/>
  </target>

  <!-- target: clean-lib  =============================================== -->
  <target name="clean-lib" depends="clean-default-lib, clean-test-lib"
          description="--> clean the project libraries directories (dependencies: default + test)">
  </target>
  <!-- target: clean-default-lib  =============================================== -->
  <target name="clean-default-lib" description="--> clean the project libraries directory (dependencies)">
   <delete includeemptydirs="true" dir="${build.lib.dir}"/>
  </target>
  <!-- target: clean-test-lib  =============================================== -->
  <target name="clean-test-lib" description="--> clean the project test libraries directory (dependencies)">
    <delete includeemptydirs="true" dir="${test.build.lib.dir}"/>
  </target>

  <!-- target: clean-build  ============================================= -->
  <target name="clean-build" description="--> clean the project built files">
    <delete includeemptydirs="true" dir="${build.dir}"/>
  </target>

  <!-- target: clean-dist   ============================================= -->
  <target name="clean-dist" description="--> clean the project dist files">
    <delete includeemptydirs="true" dir="${dist.dir}"/>
  </target>

  <!-- target: clean-cache  ============================================= -->
  <target name="clean-cache" depends="ivy-init"
                        description="--> delete ivy cache">
    <ivy:cleancache />
  </target>

  <target name="clean-runtime" description="--> clean the project runtime area">
    <delete includeemptydirs="true" dir="${runtime.dir}"/>
  </target>

  <!-- ================================================================== -->
  <!-- RAT targets                                                        -->
  <!-- ================================================================== -->
  <target name="apache-rat-download" description="--> download Apache Rat jar">
    <available file="${apache-rat.jar}" property="apache-rat.jar.found"/>
    <antcall target="apache-rat-download-unchecked"/>
  </target>

  <target name="apache-rat-download-unchecked" unless="apache-rat.jar.found"
          description="--> downloads the Apache Rat jar">
    <get src="https://archive.apache.org/dist/creadur/apache-rat-${apache-rat.version}/apache-rat-${apache-rat.version}-bin.tar.gz"
         dest="${ivy.dir}/apache-rat-${apache-rat.version}-bin.tar.gz" usetimestamp="false" />

    <untar src="${ivy.dir}/apache-rat-${apache-rat.version}-bin.tar.gz"
           dest="${ivy.dir}/" compression="gzip">
    </untar>

    <delete file="${ivy.dir}/apache-rat-${apache-rat.version}-bin.tar.gz" />
  </target>

  <target name="run-rat" depends="init, apache-rat-download"
    description="--> runs Apache Rat on codebase">
    <taskdef
        uri="antlib:org.apache.rat.anttasks"
        resource="org/apache/rat/anttasks/antlib.xml">
      <classpath>
        <pathelement location="${apache-rat.jar}" />
      </classpath>
    </taskdef>
    <rat:report
        reportFile="${build.dir}/apache-rat-report.txt">
      <fileset dir="src">
        <include name="**"/>
        <exclude name="plugin/language-identifier/src/java/org/apache/nutch/analysis/lang/langmappings.properties"/>
        <exclude name="plugin/language-identifier/src/test/org/apache/nutch/analysis/lang/de.test"/>
        <exclude name="plugin/language-identifier/src/test/org/apache/nutch/analysis/lang/en.test"/>
        <exclude name="plugin/language-identifier/src/test/org/apache/nutch/analysis/lang/es.test"/>
        <exclude name="plugin/language-identifier/src/test/org/apache/nutch/analysis/lang/fi.test"/>
        <exclude name="plugin/language-identifier/src/test/org/apache/nutch/analysis/lang/fr.test"/>
        <exclude name="plugin/language-identifier/src/test/org/apache/nutch/analysis/lang/it.test"/>
        <exclude name="plugin/language-identifier/src/test/org/apache/nutch/analysis/lang/nl.test"/>
        <exclude name="plugin/language-identifier/src/test/org/apache/nutch/analysis/lang/pt.test"/>
        <exclude name="plugin/language-identifier/src/test/org/apache/nutch/analysis/lang/sv.test"/>
        <exclude name="plugin/language-identifier/src/test/org/apache/nutch/analysis/lang/test-referencial.txt"/>
        <exclude name="plugin/language-identifier/src/test/org/apache/nutch/analysis/lang/da.test"/>
        <exclude name="plugin/parse-tika/sample/ootest.txt"/>
        <exclude name="plugin/parse-tika/sample/test.rtf"/>
        <exclude name="plugin/urlfilter-ignoreexempt/data/.donotdelete"/>
        <exclude name="plugin/urlfilter-automaton/sample/Benchmarks.rules"/>
        <exclude name="plugin/urlfilter-automaton/sample/Benchmarks.urls"/>
        <exclude name="plugin/urlfilter-automaton/sample/IntranetCrawling.rules"/>
        <exclude name="plugin/urlfilter-automaton/sample/IntranetCrawling.urls"/>
        <exclude name="plugin/urlfilter-automaton/sample/WholeWebCrawling.rules"/>
        <exclude name="plugin/urlfilter-automaton/sample/WholeWebCrawling.urls"/>
        <exclude name="plugin/urlfilter-fast/sample/Benchmarks.urls"/>
        <exclude name="plugin/urlfilter-fast/sample/fast-urlfilter-benchmark.txt"/>
        <exclude name="plugin/urlfilter-fast/sample/fast-urlfilter-test.txt"/>
        <exclude name="plugin/urlfilter-fast/sample/test.urls"/>
        <exclude name="plugin/urlfilter-regex/sample/Benchmarks.rules"/>
        <exclude name="plugin/urlfilter-regex/sample/Benchmarks.urls"/>
        <exclude name="plugin/urlfilter-regex/sample/IntranetCrawling.rules"/>
        <exclude name="plugin/urlfilter-regex/sample/IntranetCrawling.urls"/>
        <exclude name="plugin/urlfilter-regex/sample/WholeWebCrawling.rules"/>
        <exclude name="plugin/urlfilter-regex/sample/WholeWebCrawling.urls"/>
        <exclude name="plugin/urlfilter-regex/sample/nutch1838.rules"/>
        <exclude name="plugin/urlfilter-regex/sample/nutch1838.urls"/>
      </fileset>
    </rat:report>
  </target>

  <!-- ========= -->
  <!-- Spotbugs  -->
  <!-- ========= -->
  <target name="spotbugs-download" description="--> download spotbugs jar">
    <available file="${spotbugs.jar}" property="spotbugs.jar.found"/>
    <antcall target="spotbugs-download-unchecked"/>
  </target>

  <target name="spotbugs-download-unchecked" unless="spotbugs.jar.found"
          description="--> downloads the spotbugs binary (spotbugs-*.tgz).">
    <get src="https://github.com/spotbugs/spotbugs/releases/download/${spotbugs.version}/spotbugs-${spotbugs.version}.tgz"
         dest="${ivy.dir}/spotbugs-${spotbugs.version}.tgz" usetimestamp="false" />

    <untar src="${ivy.dir}/spotbugs-${spotbugs.version}.tgz"
           dest="${ivy.dir}" compression="gzip">
    </untar>

    <delete file="${ivy.dir}/spotbugs-${spotbugs.version}.tgz" />
  </target>

  <target name="spotbugs" depends="jar, compile-plugins, spotbugs-download" description="--> runs spotbugs source code analysis.">
    <taskdef
        resource="edu/umd/cs/findbugs/anttask/tasks.properties"
        classpath="${spotbugs.jar}" />
    <spotbugs home="${spotbugs.home}"
            output="html"
            outputFile="${build.dir}/nutch-spotbugs.html"
            projectName="Apache Nutch Spotbugs Analysis"
            stylesheet="fancy-hist.xsl" >
      <auxClasspath>
        <!-- depency jars required for analysis but not analyzed (not our bugs) -->
        <pathelement path="${basedir}/${build.dir}/lib"/>
        <fileset dir="${basedir}/${build.dir}/plugins">
          <include name="**/*.jar"/>
        </fileset>
      </auxClasspath>
      <sourcePath>
        <fileset dir="${basedir}/src/java" />
        <fileset dir="${basedir}/src/plugin">
          <include name="*/src/java/**/*.java" />
        </fileset>
      </sourcePath>
      <!-- jars to be analyzed:  -->
      <!-- 1. apache-nutch-*.jar -->
      <fileset dir="${build.dir}">
        <include name="${final.name}.jar" />
      </fileset>
      <!-- 2. plugin jars, eg. build/feed/feed.jar -->
      <fileset dir="${build.dir}/">
        <include name="*/*.jar" />
        <exclude name="lib/*.jar"/>
      </fileset>
    </spotbugs>
  </target>
  <path id="eclipse.classpath">
    <fileset dir="${build.lib.dir}">
      <include name="*.jar" />
      <exclude name="ant-eclipse-1.0-jvm1.2.jar" />
    </fileset>
    <fileset dir="${build.plugins}">
      <include name="**/*.jar" />
    </fileset>
    <fileset dir="${test.build.lib.dir}">
      <include name="*.jar" />
    </fileset>
  </path>

  <!-- ======= -->
  <!-- Jacoco  -->
  <!-- ======= -->
  <target name="jacoco-download" description="--> download jacoco jar">
    <available file="${jacoco.jar}" property="jacoco.jar.found"/>
    <antcall target="jacoco-download-unchecked"/>
  </target>

  <target name="jacoco-download-unchecked" unless="jacoco.jar.found"
    description="--> downloads the jacoco binary">
    <get src="https://search.maven.org/remotecontent?filepath=org/jacoco/jacoco/${jacoco.version}/jacoco-${jacoco.version}.zip"
      dest="${jacoco.home}.zip" usetimestamp="false" />
    <unzip src="${jacoco.home}.zip" dest="${jacoco.home}" />
    <delete file="${jacoco.home}.zip" />
  </target>


  <!-- ================ -->
  <!-- Eclipse targets  -->
  <!-- ================ -->
  <!-- classpath for generating eclipse project -->
  <path id="eclipse.classpath">
    <fileset dir="${build.lib.dir}">
      <include name="*.jar" />
      <exclude name="ant-eclipse-1.0-jvm1.2.jar" />
    </fileset>
    <fileset dir="${build.plugins}">
      <include name="**/*.jar" />
    </fileset>
    <fileset dir="${test.build.lib.dir}">
      <include name="*.jar" />
    </fileset>
  </path>

  <!-- target: ant-eclipse-download   =================================== -->
  <target name="ant-eclipse-download" description="--> downloads the ant-eclipse binary.">
    <get src="https://downloads.sourceforge.net/project/ant-eclipse/ant-eclipse/1.0/ant-eclipse-1.0.bin.tar.bz2"
         dest="${build.dir}/ant-eclipse-1.0.bin.tar.bz2" usetimestamp="false" />

    <untar src="${build.dir}/ant-eclipse-1.0.bin.tar.bz2"
           dest="${build.dir}" compression="bzip2">
      <patternset>
        <include name="lib/ant-eclipse-1.0-jvm1.2.jar"/>
      </patternset>
    </untar>

    <delete file="${build.dir}/ant-eclipse-1.0.bin.tar.bz2" />
  </target>

  <!-- target: eclipse   ================================================ -->
  <target name="eclipse"
          depends="clean-eclipse,init,resolve-test,job,ant-eclipse-download"
          description="--> create eclipse project files">

    <pathconvert property="eclipse.project">
      <path path="${basedir}"/>
      <regexpmapper from="^.*/([^/]+)$$" to="\1" handledirsep="yes"/>
    </pathconvert>

    <taskdef name="eclipse"
             classname="prantl.ant.eclipse.EclipseTask"
             classpath="${build.dir}/lib/ant-eclipse-1.0-jvm1.2.jar" />
    <eclipse updatealways="true">
      <project name="${eclipse.project}" />
      <classpath>
        <library path="${conf.dir}" exported="false" />
        <library path="${basedir}/src/bin" exported="false" />
        <library pathref="eclipse.classpath" exported="false" />

        <source path="${basedir}/src/java/" />
        <source path="${basedir}/src/test/" output="build/test/classes" />

        <source path="${plugins.dir}/creativecommons/src/java/" />
        <source path="${plugins.dir}/creativecommons/src/test/" />
        <source path="${plugins.dir}/feed/src/java/" />
        <source path="${plugins.dir}/feed/src/test/" />
        <source path="${plugins.dir}/headings/src/java/" />
        <source path="${plugins.dir}/headings/src/test/" />
        <source path="${plugins.dir}/exchange-jexl/src/java/" />
        <source path="${plugins.dir}/index-anchor/src/java/" />
        <source path="${plugins.dir}/index-anchor/src/test/" />
        <source path="${plugins.dir}/index-arbitrary/src/java/" />
        <source path="${plugins.dir}/index-arbitrary/src/test/" />
        <source path="${plugins.dir}/index-basic/src/java/" />
        <source path="${plugins.dir}/index-basic/src/test/" />
        <source path="${plugins.dir}/index-geoip/src/java/" />
        <source path="${plugins.dir}/index-jexl-filter/src/java/" />
        <source path="${plugins.dir}/index-jexl-filter/src/test/" />
        <source path="${plugins.dir}/index-links/src/java/" />
        <source path="${plugins.dir}/index-links/src/test/" />
        <source path="${plugins.dir}/index-metadata/src/java/" />
        <source path="${plugins.dir}/index-more/src/java/" />
        <source path="${plugins.dir}/index-more/src/test/" />
        <source path="${plugins.dir}/index-replace/src/java/" />
        <source path="${plugins.dir}/index-replace/src/test/" />
        <source path="${plugins.dir}/index-static/src/java/" />
        <source path="${plugins.dir}/index-static/src/test/" />
        <source path="${plugins.dir}/indexer-cloudsearch/src/java/" />
        <source path="${plugins.dir}/indexer-csv/src/java"/>
        <source path="${plugins.dir}/indexer-csv/src/test"/>
        <source path="${plugins.dir}/indexer-dummy/src/java/" />
        <source path="${plugins.dir}/indexer-elastic/src/java/" />
        <source path="${plugins.dir}/indexer-kafka/src/java/" />
        <source path="${plugins.dir}/indexer-opensearch-1x/src/java/" />
        <source path="${plugins.dir}/indexer-rabbit/src/java/" />
        <source path="${plugins.dir}/indexer-solr/src/java/" />
        <source path="${plugins.dir}/language-identifier/src/java/" />
        <source path="${plugins.dir}/language-identifier/src/test/" />
        <source path="${plugins.dir}/lib-htmlunit/src/java/" />
        <source path="${plugins.dir}/lib-http/src/java/" />
        <source path="${plugins.dir}/lib-http/src/test/" />
        <source path="${plugins.dir}/lib-rabbitmq/src/java/" />
        <source path="${plugins.dir}/lib-regex-filter/src/java/" />
        <source path="${plugins.dir}/lib-regex-filter/src/test/" />
        <source path="${plugins.dir}/lib-selenium/src/java/" />
        <source path="${plugins.dir}/microformats-reltag/src/java/" />
        <source path="${plugins.dir}/mimetype-filter/src/java/" />
        <source path="${plugins.dir}/mimetype-filter/src/test/" />
        <source path="${plugins.dir}/parse-ext/src/java/" />
        <source path="${plugins.dir}/parse-ext/src/test/" />
        <source path="${plugins.dir}/parse-html/src/java/" />
        <source path="${plugins.dir}/parse-html/src/test/" />
        <source path="${plugins.dir}/parse-js/src/java/" />
        <source path="${plugins.dir}/parse-js/src/test/" />
        <source path="${plugins.dir}/parse-metatags/src/java/" />
        <source path="${plugins.dir}/parse-metatags/src/test/" />
        <source path="${plugins.dir}/parse-tika/src/java/" />
        <source path="${plugins.dir}/parse-tika/src/test/" />
        <source path="${plugins.dir}/parse-zip/src/java/" />
        <source path="${plugins.dir}/parse-zip/src/test/" />
        <source path="${plugins.dir}/parsefilter-debug/src/java/" />
        <source path="${plugins.dir}/parsefilter-naivebayes/src/java/" />
        <source path="${plugins.dir}/parsefilter-regex/src/java/" />
        <source path="${plugins.dir}/parsefilter-regex/src/test/" />
        <source path="${plugins.dir}/protocol-file/src/java/" />
        <source path="${plugins.dir}/protocol-file/src/test/" />
        <source path="${plugins.dir}/protocol-foo/src/java/" />
        <source path="${plugins.dir}/protocol-ftp/src/java/" />
        <source path="${plugins.dir}/protocol-htmlunit/src/java/" />
        <source path="${plugins.dir}/protocol-http/src/java/" />
        <source path="${plugins.dir}/protocol-http/src/test/" />
        <source path="${plugins.dir}/protocol-httpclient/src/java/" />
        <source path="${plugins.dir}/protocol-httpclient/src/test/" />
        <source path="${plugins.dir}/protocol-interactiveselenium/src/java/" />
        <source path="${plugins.dir}/protocol-okhttp/src/java/" />
        <source path="${plugins.dir}/protocol-okhttp/src/test/" />
        <source path="${plugins.dir}/protocol-selenium/src/java"/>
        <source path="${plugins.dir}/publish-rabbitmq/src/java"/>
        <source path="${plugins.dir}/scoring-depth/src/java/" />
        <source path="${plugins.dir}/scoring-link/src/java/" />
        <source path="${plugins.dir}/scoring-opic/src/java/" />
        <source path="${plugins.dir}/scoring-orphan/src/java"/>
        <source path="${plugins.dir}/scoring-orphan/src/test"/>
        <source path="${plugins.dir}/scoring-similarity/src/java/" />
        <source path="${plugins.dir}/scoring-metadata/src/java/" />
        <source path="${plugins.dir}/scoring-metadata/src/test" />
        <source path="${plugins.dir}/subcollection/src/java/" />
        <source path="${plugins.dir}/subcollection/src/test/" />
        <source path="${plugins.dir}/tld/src/java/" />
        <source path="${plugins.dir}/urlfilter-automaton/src/java/" />
        <source path="${plugins.dir}/urlfilter-automaton/src/test/" />
        <source path="${plugins.dir}/urlfilter-domain/src/java/" />
        <source path="${plugins.dir}/urlfilter-domain/src/test/" />
        <source path="${plugins.dir}/urlfilter-domaindenylist/src/java/" />
        <source path="${plugins.dir}/urlfilter-domaindenylist/src/test/" />
        <source path="${plugins.dir}/urlfilter-fast/src/java/"/>
        <source path="${plugins.dir}/urlfilter-fast/src/test/"/>
        <source path="${plugins.dir}/urlfilter-ignoreexempt/src/java/" />
        <source path="${plugins.dir}/urlfilter-prefix/src/java/" />
        <source path="${plugins.dir}/urlfilter-prefix/src/test/" />
        <source path="${plugins.dir}/urlfilter-regex/src/java/" />
        <source path="${plugins.dir}/urlfilter-regex/src/test/" />
        <source path="${plugins.dir}/urlfilter-suffix/src/java/" />
        <source path="${plugins.dir}/urlfilter-suffix/src/test/" />
        <source path="${plugins.dir}/urlfilter-validator/src/java/" />
        <source path="${plugins.dir}/urlfilter-validator/src/test/" />
        <source path="${plugins.dir}/urlmeta/src/java/" />
        <source path="${plugins.dir}/urlnormalizer-ajax/src/java/" />
        <source path="${plugins.dir}/urlnormalizer-ajax/src/test/" />
        <source path="${plugins.dir}/urlnormalizer-basic/src/java/" />
        <source path="${plugins.dir}/urlnormalizer-basic/src/test/" />
        <source path="${plugins.dir}/urlnormalizer-host/src/java/" />
        <source path="${plugins.dir}/urlnormalizer-host/src/test/" />
        <source path="${plugins.dir}/urlnormalizer-pass/src/java/" />
        <source path="${plugins.dir}/urlnormalizer-pass/src/test/" />
        <source path="${plugins.dir}/urlnormalizer-protocol/src/java/" />
        <source path="${plugins.dir}/urlnormalizer-protocol/src/test/" />
        <source path="${plugins.dir}/urlnormalizer-querystring/src/java/" />
        <source path="${plugins.dir}/urlnormalizer-querystring/src/test/" />
        <source path="${plugins.dir}/urlnormalizer-regex/src/java/" />
        <source path="${plugins.dir}/urlnormalizer-regex/src/test/" />
        <source path="${plugins.dir}/urlnormalizer-slash/src/java/" />
        <source path="${plugins.dir}/urlnormalizer-slash/src/test/" />

        <output path="${build.classes}" />
      </classpath>
    </eclipse>
  </target>

</project><|MERGE_RESOLUTION|>--- conflicted
+++ resolved
@@ -282,9 +282,6 @@
 
       <link href="${javadoc.link.java}"/>
       <link href="${javadoc.link.hadoop}"/>
-      <!--link href="${javadoc.link.lucene.core}"/>
-      <link href="${javadoc.link.lucene.analyzers-common}"/>
-      <link href="${javadoc.link.solr-solrj}"/-->
 
       <classpath refid="classpath"/>
       <classpath>
@@ -476,17 +473,13 @@
   <!-- ================================================================== -->
   <target name="test" depends="test-core, test-plugins" description="--> run JUnit tests"/>
 
-<<<<<<< HEAD
-  <target name="test-core" depends="jacoco-download, compile-core-test, job" description="--> run core JUnit tests only">
-=======
   <target name="test-full" description="--> run all JUnit tests, including slow ones">
     <antcall target="test">
       <param name="test.include.slow" value="true" />
     </antcall>
   </target>
 
-  <target name="test-core" depends="compile-core-test, job" description="--> run core JUnit tests only">
->>>>>>> e1b8dbe9
+  <target name="test-core" depends="jacoco-download, compile-core-test, job" description="--> run core JUnit tests only">
 
     <taskdef uri="antlib:org.jacoco.ant" resource="org/jacoco/ant/antlib.xml">
       <classpath path="${jacoco.jar}" />
@@ -512,7 +505,6 @@
     <copy file="${test.src.dir}/filter-all.txt"
         todir="${test.build.classes}"/>
 
-<<<<<<< HEAD
     <mkdir dir="${build.dir}/jacoco"/>
     <jacoco:coverage destfile="${build.dir}/jacoco/jacoco.exec">
       <junit printsummary="yes" haltonfailure="no" fork="true" dir="${basedir}"
@@ -551,24 +543,6 @@
         footer="${final.name} Jacoco report" encoding="UTF-8"/>
       <xml destfile="${jacoco.output.dir}/xml/jacoco_report.xml" encoding="UTF-8"/>
     </jacoco:report>
-=======
-    <junit printsummary="yes" haltonfailure="no" fork="yes" dir="${basedir}"
-      errorProperty="tests.failed" failureProperty="tests.failed" maxmemory="1000m">
-      <sysproperty key="test.build.data" value="${test.build.data}"/>
-      <sysproperty key="test.src.dir" value="${test.src.dir}"/>
-      <sysproperty key="test.include.slow" value="${test.include.slow}"/>
-      <sysproperty key="javax.xml.parsers.DocumentBuilderFactory" value="com.sun.org.apache.xerces.internal.jaxp.DocumentBuilderFactoryImpl"/>
-      <classpath refid="test.classpath"/>
-      <formatter type="${test.junit.output.format}" />
-      <batchtest todir="${test.build.dir}" unless="testcase">
-        <fileset dir="${test.src.dir}"
-                 includes="**/Test*.java" excludes="**/${test.exclude}.java" />
-      </batchtest>
-      <batchtest todir="${test.build.dir}" if="testcase">
-        <fileset dir="${test.src.dir}" includes="**/${testcase}.java"/>
-      </batchtest>
-    </junit>
->>>>>>> e1b8dbe9
 
     <fail if="tests.failed">Tests failed!</fail>
 
