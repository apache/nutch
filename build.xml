--- conflicted
+++ resolved
@@ -548,19 +548,11 @@
 
   </target>
 
-<<<<<<< HEAD
-  <target name="test-plugins" depends="resolve-test, jacoco-download, compile" description="--> run plugin JUnit tests only">
+  <target name="test-plugins" depends="resolve-test, jacoco-download, compile, compile-core-test" description="--> run plugin JUnit tests only">
     <ant dir="src/plugin" target="test" inheritAll="false"/>
   </target>
 
-  <target name="test-plugin" depends="resolve-test, jacoco-download, compile" description="--> run a single plugin's JUnit tests">
-=======
-  <target name="test-plugins" depends="resolve-test, compile, compile-core-test" description="--> run plugin JUnit tests only">
-    <ant dir="src/plugin" target="test" inheritAll="false"/>
-  </target>
-
-  <target name="test-plugin" depends="resolve-test, compile, compile-core-test" description="--> run a single plugin's JUnit tests">
->>>>>>> 5fc8ed0a
+  <target name="test-plugin" depends="resolve-test, jacoco-download, compile, compile-core-test" description="--> run a single plugin's JUnit tests">
     <ant dir="src/plugin" target="test-single" inheritAll="false"/>
   </target>
 
