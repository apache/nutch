# Licensed to the Apache Software Foundation (ASF) under one or more
# contributor license agreements.  See the NOTICE file distributed with
# this work for additional information regarding copyright ownership.
# The ASF licenses this file to You under the Apache License, Version 2.0
# (the "License"); you may not use this file except in compliance with
# the License.  You may obtain a copy of the License at
#
#      http://www.apache.org/licenses/LICENSE-2.0
#
# Unless required by applicable law or agreed to in writing, software
# distributed under the License is distributed on an "AS IS" BASIS,
# WITHOUT WARRANTIES OR CONDITIONS OF ANY KIND, either express or implied.
# See the License for the specific language governing permissions and
# limitations under the License.

name: master pull request ci
on:
  push:
    branches: [master]
  pull_request:
    types: [opened, synchronize, reopened]
    branches: [master]
jobs:
  javadoc:
    strategy:
      matrix:
        java: ['11']
        os: [ubuntu-latest]
    runs-on: ${{ matrix.os }}
    steps:
      - uses: actions/checkout@v4.2.2
      - name: Set up JDK ${{ matrix.java }}
        uses: actions/setup-java@v4.5.0
        with:
          java-version: ${{ matrix.java }}
          distribution: 'temurin'
      - name: Javadoc
        run: ant clean javadoc -buildfile build.xml
  rat:
    strategy:
      matrix:
        java: ['11']
        os: [ubuntu-latest]
    runs-on: ${{ matrix.os }}
    steps:
      - uses: actions/checkout@v4.2.2
      - name: Set up JDK ${{ matrix.java }}
        uses: actions/setup-java@v4.5.0
        with:
          java-version: ${{ matrix.java }}
          distribution: 'temurin'
      - name: Run Apache Rat
        run: ant clean run-rat -buildfile build.xml
      - name: Cache unknown licenses
        run: echo "UNKNOWN_LICENSES=$(sed -n 18p /home/runner/work/nutch/nutch/build/apache-rat-report.txt)" >> $GITHUB_ENV
      - name: Versions
        run: |
          echo $UNKNOWN_LICENSES
      - name: Fail if any unknown licenses
        if: ${{ env.UNKNOWN_LICENSES != '0 Unknown Licenses' }}
        run: exit 1
  tests:
    strategy:
      matrix:
        java: ['11']
        os: [ubuntu-latest, macos-latest]
    runs-on: ${{ matrix.os }}
    steps:
      - name: Check out Repository
        uses: actions/checkout@v4.2.2
        # Disabling shallow clone is recommended for improving sonarcloud reporting
        with:
          fetch-depth: 0
      - name: Set up JDK ${{ matrix.java }}
        uses: actions/setup-java@v4.5.0
        with:
          java-version: ${{ matrix.java }}
          distribution: 'temurin'
      - name: Filter 'core' and 'plugins' paths
        uses: dorny/paths-filter@v3.0.0
        id: filter
        with:
          filters: |
            core:
              - 'src/java/**'
              - 'src/test/**'
              - 'src/testresources/**'
            plugins:
              - 'src/plugin/**'
            buildconf:
              - 'build.xml'
              - 'ivy/ivy.xml'
      # run if the build configuration or both 'core' and 'plugins' files were changed
      - name: test all
        if: ${{ steps.filter.outputs.buildconf == 'true' || ( steps.filter.outputs.core  == 'true' && steps.filter.outputs.plugins  == 'true' ) }}
        run: ant clean test -buildfile build.xml
      # run only if 'core' files were changed
<<<<<<< HEAD
      - name: Test core
        if: steps.filter.outputs.core == 'true'
        run: ant clean test-core -buildfile build.xml
      # run only if 'plugins' files were changed
      - name: Test plugins
        if: steps.filter.outputs.plugins == 'true'
        run: ant clean test-plugins -buildfile build.xml
      - name: Fix code coverage paths
        if: |
          steps.filter.outputs.core == 'true' ||
          steps.filter.outputs.plugins == 'true'
        run: |
          find . -name jacoco_report.xml -exec sed -i 's#/home/runner/work/nutch/nutch#/github/workspace#g' {} +
      - name: Analyze with SonarCloud
        if: |
          steps.filter.outputs.core == 'true' ||
          steps.filter.outputs.plugins == 'true'
        uses: sonarsource/sonarcloud-github-action@v3.1.0
        env:
          GITHUB_TOKEN: ${{ secrets.GITHUB_TOKEN }}
          SONAR_TOKEN: ${{ secrets.SONAR_TOKEN }}
        with:
          args: >
            -Dsonar.organization=apache
            -Dsonar.projectKey=apache-nutch
            -Dsonar.sources=src/java
            -Dsonar.test.exclusions=src/test/**
            -Dsonar.tests=src/test/
            -Dsonar.verbose=true
            -Dsonar.java.binaries=build/classes,build/**/classes
            -Dsonar.java.libraries=build/lib/*.jar   
            -Dsonar.java.test.binaries=build/test/classes/,build/**/test/
            -Dsonar.java.test.libraries=build/test/lib/*.jar
            -Dsonar.java.source=11
=======
      - name: test core
        if: ${{ steps.filter.outputs.core == 'true' && steps.filter.outputs.plugins == 'false' && steps.filter.outputs.buildconf == 'false' }}
        run: ant clean test-core -buildfile build.xml
      # run only if 'plugins' files were changed
      - name: test plugins
        if: ${{ steps.filter.outputs.plugins == 'true' && steps.filter.outputs.core == 'false' && steps.filter.outputs.buildconf == 'false' }}
        run: ant clean test-plugins -buildfile build.xml
>>>>>>> b481f912
<|MERGE_RESOLUTION|>--- conflicted
+++ resolved
@@ -91,17 +91,16 @@
               - 'build.xml'
               - 'ivy/ivy.xml'
       # run if the build configuration or both 'core' and 'plugins' files were changed
-      - name: test all
+      - name: Test all
         if: ${{ steps.filter.outputs.buildconf == 'true' || ( steps.filter.outputs.core  == 'true' && steps.filter.outputs.plugins  == 'true' ) }}
         run: ant clean test -buildfile build.xml
       # run only if 'core' files were changed
-<<<<<<< HEAD
       - name: Test core
-        if: steps.filter.outputs.core == 'true'
+        if: ${{ steps.filter.outputs.core == 'true' && steps.filter.outputs.plugins == 'false' && steps.filter.outputs.buildconf == 'false' }}
         run: ant clean test-core -buildfile build.xml
       # run only if 'plugins' files were changed
       - name: Test plugins
-        if: steps.filter.outputs.plugins == 'true'
+        if: ${{ steps.filter.outputs.plugins == 'true' && steps.filter.outputs.core == 'false' && steps.filter.outputs.buildconf == 'false' }}
         run: ant clean test-plugins -buildfile build.xml
       - name: Fix code coverage paths
         if: |
@@ -129,13 +128,4 @@
             -Dsonar.java.libraries=build/lib/*.jar   
             -Dsonar.java.test.binaries=build/test/classes/,build/**/test/
             -Dsonar.java.test.libraries=build/test/lib/*.jar
-            -Dsonar.java.source=11
-=======
-      - name: test core
-        if: ${{ steps.filter.outputs.core == 'true' && steps.filter.outputs.plugins == 'false' && steps.filter.outputs.buildconf == 'false' }}
-        run: ant clean test-core -buildfile build.xml
-      # run only if 'plugins' files were changed
-      - name: test plugins
-        if: ${{ steps.filter.outputs.plugins == 'true' && steps.filter.outputs.core == 'false' && steps.filter.outputs.buildconf == 'false' }}
-        run: ant clean test-plugins -buildfile build.xml
->>>>>>> b481f912
+            -Dsonar.java.source=11