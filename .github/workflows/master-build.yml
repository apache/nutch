# Licensed to the Apache Software Foundation (ASF) under one or more
# contributor license agreements.  See the NOTICE file distributed with
# this work for additional information regarding copyright ownership.
# The ASF licenses this file to You under the Apache License, Version 2.0
# (the "License"); you may not use this file except in compliance with
# the License.  You may obtain a copy of the License at
#
#      http://www.apache.org/licenses/LICENSE-2.0
#
# Unless required by applicable law or agreed to in writing, software
# distributed under the License is distributed on an "AS IS" BASIS,
# WITHOUT WARRANTIES OR CONDITIONS OF ANY KIND, either express or implied.
# See the License for the specific language governing permissions and
# limitations under the License.

name: master branch ci
on:
  push:
    branches: [master]
  pull_request:
    types: [opened, synchronize, reopened]
    branches: [master]
jobs:
  javadoc:
    strategy:
      matrix:
        java: ['11']
        os: [ubuntu-latest]
    runs-on: ${{ matrix.os }}
    steps:
      - uses: actions/checkout@v5
      - name: Set up JDK ${{ matrix.java }}
        uses: actions/setup-java@v5
        with:
          java-version: ${{ matrix.java }}
          distribution: 'temurin'
      - name: Javadoc
        run: ant clean javadoc -buildfile build.xml
  rat:
    strategy:
      matrix:
        java: ['11']
        os: [ubuntu-latest]
    runs-on: ${{ matrix.os }}
    steps:
      - uses: actions/checkout@v5
      - name: Set up JDK ${{ matrix.java }}
        uses: actions/setup-java@v5
        with:
          java-version: ${{ matrix.java }}
          distribution: 'temurin'
      - name: Run Apache Rat
        run: ant clean run-rat -buildfile build.xml
      - name: Cache unknown licenses
        run: echo "UNKNOWN_LICENSES=$(sed -n 18p /home/runner/work/nutch/nutch/build/apache-rat-report.txt)" >> $GITHUB_ENV
      - name: Versions
        run: |
          echo $UNKNOWN_LICENSES
      - name: Fail if any unknown licenses
        if: ${{ env.UNKNOWN_LICENSES != '0 Unknown Licenses' }}
        run: exit 1
  tests:
    strategy:
      matrix:
        java: ['11']
        os: [ubuntu-latest, macos-latest]
    runs-on: ${{ matrix.os }}
    timeout-minutes: 30
    steps:
      - uses: actions/checkout@v5
      - name: Set up JDK ${{ matrix.java }}
        uses: actions/setup-java@v5
        with:
          java-version: ${{ matrix.java }}
          distribution: 'temurin'
      - uses: dorny/paths-filter@de90cc6fb38fc0963ad72b210f1f284cd68cea36
        id: filter
        with:
          filters: |
            core:
              - 'src/java/**'
              - 'src/test/**'
              - 'src/testresources/**'
            plugins:
              - 'src/plugin/**'
            buildconf:
              - 'build.xml'
              - 'ivy/ivy.xml'
              - '.github/workflows/*'
      # run if the build configuration or both 'core' and 'plugins' files were changed
      - name: test all
        id: build
        if: ${{ steps.filter.outputs.buildconf == 'true' || ( steps.filter.outputs.core  == 'true' && steps.filter.outputs.plugins  == 'true' ) }}
        run: ant clean test -buildfile build.xml | tee build.log
        run: echo "BUILD_LOG=$(cat build.log)" >> $GITHUB_OUTPUT
      # run only if 'core' files were changed
      - name: test core
        id: build
        if: ${{ steps.filter.outputs.core == 'true' && steps.filter.outputs.plugins == 'false' && steps.filter.outputs.buildconf == 'false' }}
        run: ant clean test-core -buildfile build.xml | tee build.log
        run: echo "BUILD_LOG=$(cat build.log)" >> $GITHUB_OUTPUT
      # run only if 'plugins' files were changed
      - name: test plugins
        id: build
        if: ${{ steps.filter.outputs.plugins == 'true' && steps.filter.outputs.core == 'false' && steps.filter.outputs.buildconf == 'false' }}
<<<<<<< HEAD
        run: ant clean test-plugins -buildfile build.xml
      - name: Upload Test Report
        uses: actions/upload-artifact@v4
        if: always()
        with:
          name: junit-test-results
          path: |
            ./build/test/TEST-*.xml
            ./build/**/test/TEST-*.xml
          retention-days: 1
          overwrite: true
=======
        run: ant clean test-plugins -buildfile build.xml | tee build.log
        run: echo "BUILD_LOG=$(cat build.log)" >> $GITHUB_OUTPUT
  check-deprecations:
    runs-on: ubuntu-latest
    steps:
      - name: Detect deprecation warnings
        run: |
          if grep -iEq "warning: \[deprecation\]" ${{ steps.build.outputs.BUILD_LOG }} ; then
            echo "=========================================================="
            echo "= Java deprecation warnings detected! Failing the build. ="
            echo "==========================================================\n"
            grep -iE "warning: \[deprecation\]" -A 2 ${{ steps.build.outputs.BUILG_LOG }}
            exit 1
          else
            echo "No Java deprecation warnings found."
          fi
>>>>>>> 2dc07d93
<|MERGE_RESOLUTION|>--- conflicted
+++ resolved
@@ -89,22 +89,36 @@
               - '.github/workflows/*'
       # run if the build configuration or both 'core' and 'plugins' files were changed
       - name: test all
-        id: build
+        id: build_all
         if: ${{ steps.filter.outputs.buildconf == 'true' || ( steps.filter.outputs.core  == 'true' && steps.filter.outputs.plugins  == 'true' ) }}
         run: ant clean test -buildfile build.xml | tee build.log
-        run: echo "BUILD_LOG=$(cat build.log)" >> $GITHUB_OUTPUT
       # run only if 'core' files were changed
       - name: test core
-        id: build
+        id: build_core
         if: ${{ steps.filter.outputs.core == 'true' && steps.filter.outputs.plugins == 'false' && steps.filter.outputs.buildconf == 'false' }}
         run: ant clean test-core -buildfile build.xml | tee build.log
-        run: echo "BUILD_LOG=$(cat build.log)" >> $GITHUB_OUTPUT
       # run only if 'plugins' files were changed
       - name: test plugins
-        id: build
+        id: build_plugins
         if: ${{ steps.filter.outputs.plugins == 'true' && steps.filter.outputs.core == 'false' && steps.filter.outputs.buildconf == 'false' }}
-<<<<<<< HEAD
-        run: ant clean test-plugins -buildfile build.xml
+        run: ant clean test-plugins -buildfile build.xml | tee build.log
+      # check for deprecation warnings in build output
+      - name: Check for deprecation warnings
+        if: always()
+        run: |
+          if [ -f build.log ]; then
+            if grep -iEq "warning: \[deprecation\]" build.log ; then
+              echo "============================================================="
+              echo "= ❌ Java deprecation warnings detected! Failing the build. ="
+              echo "============================================================="
+              grep -iE "warning: \[deprecation\]" -A 2 build.log
+              exit 1
+            else
+              echo "✅ No Java deprecation warnings found."
+            fi
+          else
+            echo "⚠️ build.log not found, skipping deprecation check."
+          fi
       - name: Upload Test Report
         uses: actions/upload-artifact@v4
         if: always()
@@ -114,22 +128,4 @@
             ./build/test/TEST-*.xml
             ./build/**/test/TEST-*.xml
           retention-days: 1
-          overwrite: true
-=======
-        run: ant clean test-plugins -buildfile build.xml | tee build.log
-        run: echo "BUILD_LOG=$(cat build.log)" >> $GITHUB_OUTPUT
-  check-deprecations:
-    runs-on: ubuntu-latest
-    steps:
-      - name: Detect deprecation warnings
-        run: |
-          if grep -iEq "warning: \[deprecation\]" ${{ steps.build.outputs.BUILD_LOG }} ; then
-            echo "=========================================================="
-            echo "= Java deprecation warnings detected! Failing the build. ="
-            echo "==========================================================\n"
-            grep -iE "warning: \[deprecation\]" -A 2 ${{ steps.build.outputs.BUILG_LOG }}
-            exit 1
-          else
-            echo "No Java deprecation warnings found."
-          fi
->>>>>>> 2dc07d93
+          overwrite: true