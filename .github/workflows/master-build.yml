--- conflicted
+++ resolved
@@ -22,11 +22,6 @@
     branches: [ master ]
   pull_request:
     branches: [ master ]
-<<<<<<< HEAD
-    types: [opened, synchronize, reopened]
-        
-=======
->>>>>>> 8431dcfe
 
 jobs:
   build:
@@ -42,16 +37,4 @@
         with:
           java-version: ${{ matrix.java }}
       - name: Build with Ant
-        run: ant clean nightly javadoc -buildfile build.xml
-  sonarcloud:
-    name: SonarCloud
-    runs-on: ubuntu-latest
-    steps:
-      - uses: actions/checkout@v2
-        with:
-          fetch-depth: 0  # Shallow clones should be disabled for a better relevancy of analysis
-      - name: SonarCloud Scan
-        uses: SonarSource/sonarcloud-github-action@master
-        env:
-          GITHUB_TOKEN: ${{ secrets.GITHUB_TOKEN }}  # Needed to get PR information, if any
-          SONAR_TOKEN: ${{ secrets.SONAR_TOKEN }}+        run: ant clean nightly javadoc -buildfile build.xml